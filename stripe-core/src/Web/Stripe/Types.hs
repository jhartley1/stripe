{-# LANGUAGE OverloadedStrings    #-}
{-# LANGUAGE DeriveDataTypeable   #-}
{-# LANGUAGE FlexibleContexts     #-}
{-# LANGUAGE RecordWildCards      #-}
{-# LANGUAGE StandaloneDeriving   #-}
{-# LANGUAGE TypeFamilies         #-}
{-# LANGUAGE UndecidableInstances #-}
------------------------------------------------------------------------------
-- |
-- Module      : Web.Stripe.Types
-- Copyright   : (c) David Johnson, 2014
-- Maintainer  : djohnson.m@gmail.com
-- Stability   : experimental
-- Portability : POSIX
--
------------------------------------------------------------------------------
module Web.Stripe.Types where
------------------------------------------------------------------------------
import           Control.Applicative (pure, (<$>), (<*>), (<|>))
import           Control.Monad       (mzero)
import           Data.Aeson          (FromJSON (parseJSON), ToJSON(..),
                                      Value (String, Object, Bool), (.:),
                                      (.:?), (.!=), withObject, withText)
import           Data.Data           (Data, Typeable)
import qualified Data.HashMap.Strict as H
import           Data.Ratio          ((%))
import           Data.Text           (Text)
import           Data.Time           (UTCTime)
import           Numeric             (fromRat, showFFloat)
import           Text.Read           (lexP, pfail)
import qualified Text.Read           as R
import           Web.Stripe.Util     (fromSeconds)
------------------------------------------------------------------------------

------------------------------------------------------------------------------
-- | `Expandable` values
--    maps from an id to an object, e.g. `CardId` to `Card`
type family ExpandsTo id :: *

-- | a wrapper for fields which can either be an id or an expanded object
data Expandable id
  = Id id -- ^ an id such as `CardId`, `AccountId`, `CustomerId`, etc
  | Expanded (ExpandsTo id) -- ^ expanded object such as `Card`, `Account`, `Customer`, etc
    deriving (Typeable)

deriving instance (Data id, Data (ExpandsTo id)) => Data (Expandable id)
deriving instance (Show id, Show (ExpandsTo id)) => Show (Expandable id)
deriving instance (Read id, Read (ExpandsTo id)) => Read (Expandable id)
deriving instance (Eq   id, Eq   (ExpandsTo id)) => Eq   (Expandable id)
deriving instance (Ord  id, Ord  (ExpandsTo id)) => Ord  (Expandable id)

type instance ExpandsTo AccountId       = Account
type instance ExpandsTo CardId          = Card
type instance ExpandsTo ChargeId        = Charge
type instance ExpandsTo CustomerId      = Customer
type instance ExpandsTo DisputeId       = Dispute
type instance ExpandsTo InvoiceId       = Invoice
type instance ExpandsTo InvoiceItemId   = InvoiceItem
type instance ExpandsTo TransactionId   = BalanceTransaction

------------------------------------------------------------------------------
-- | JSON Instance for `Expandable`
instance (FromJSON id,  FromJSON (ExpandsTo id)) =>
         FromJSON (Expandable id) where
  parseJSON v = (Id <$> parseJSON v) <|> (Expanded <$> parseJSON v)

------------------------------------------------------------------------------
-- | specify a `TimeRange`
-- FIXME: this is a little awkward to use. How can we make it moar better?
data TimeRange a = TimeRange
    { gt  :: Maybe a
    , gte :: Maybe a
    , lt  :: Maybe a
    , lte :: Maybe a
    } deriving (Read, Show, Eq, Ord, Data, Typeable)

------------------------------------------------------------------------------
-- | Time range with all values set to `Nothing`
emptyTimeRange :: TimeRange a
emptyTimeRange = TimeRange
    { gt  = Nothing
    , gte = Nothing
    , lt  = Nothing
    , lte = Nothing
    }

------------------------------------------------------------------------------
-- | `AvailableOn`
newtype AvailableOn = AvailableOn UTCTime
    deriving (Read, Show, Eq, Ord, Data, Typeable)

------------------------------------------------------------------------------
-- | `Created`
newtype Created = Created UTCTime
    deriving (Read, Show, Eq, Ord, Data, Typeable)

------------------------------------------------------------------------------
-- | `Date`
newtype Date = Date UTCTime
    deriving (Read, Show, Eq, Ord, Data, Typeable)

------------------------------------------------------------------------------
-- | `ChargeId` associated with a `Charge`
newtype ChargeId
  = ChargeId Text
  deriving (Read, Show, Eq, Ord, Data, Typeable)

------------------------------------------------------------------------------
-- | JSON Instance for `ChargeId`
instance FromJSON ChargeId where
    parseJSON = withText "charge id" (pure . ChargeId)

------------------------------------------------------------------------------
-- | `StatementDescriptor` to be added to a `Charge`
newtype StatementDescriptor =
  StatementDescriptor Text deriving (Read, Show, Eq, Ord, Data, Typeable)

instance FromJSON StatementDescriptor where
    parseJSON = withText "statement_descriptor" (pure . StatementDescriptor)

------------------------------------------------------------------------------
-- | `Charge` object in `Stripe` API
data Charge = Charge {
      chargeId                   :: ChargeId
    , chargeObject               :: Text
    , chargeCreated              :: UTCTime
    , chargeLiveMode             :: Bool
    , chargePaid                 :: Bool
    , chargeAmount               :: Amount
    , chargeCurrency             :: Currency
    , chargeRefunded             :: Bool
    , chargeSource               :: Maybe Card
    , chargeCaptured             :: Bool
    , chargeRefunds              :: StripeList Refund
    , chargeBalanceTransaction   :: Maybe (Expandable TransactionId)
    , chargeFailureMessage       :: Maybe Text
    , chargeFailureCode          :: Maybe Text
    , chargeAmountRefunded       :: Int
    , chargeCustomerId           :: Maybe (Expandable CustomerId)
    , chargeInvoice              :: Maybe (Expandable InvoiceId)
    , chargeDescription          :: Maybe Description
    , chargeDispute              :: Maybe (Expandable DisputeId)
    , chargeMetaData             :: MetaData
    , chargeStatementDescriptor  :: Maybe StatementDescriptor
    , chargeReceiptEmail         :: Maybe Text
    , chargeReceiptNumber        :: Maybe Text
    } deriving (Read, Show, Eq, Ord, Data, Typeable)

------------------------------------------------------------------------------
-- | JSON Instance for `Charge`
instance FromJSON Charge where
    parseJSON =
      withObject "charge" $ \o ->
        Charge <$> (ChargeId <$> o .: "id")
               <*> o .: "object"
               <*> (fromSeconds <$> o .: "created")
               <*> o .: "livemode"
               <*> o .: "paid"
               <*> (Amount <$> o .: "amount")
               <*> o .: "currency"
               <*> o .: "refunded"
               <*> o .:? "source"
               <*> o .: "captured"
               <*> o .: "refunds"
               <*> o .:? "balance_transaction"
               <*> o .:? "failure_message"
               <*> o .:? "failure_code"
               <*> o .: "amount_refunded"
               <*> o .:? "customer"
               <*> o .:? "invoice"
               <*> o .:? "description"
               <*> o .:? "dispute"
               <*> o .: "metadata"
               <*> o .:? "statement_descriptor"
               <*> o .:? "receipt_email"
               <*> o .:? "receipt_number"

------------------------------------------------------------------------------
-- | Capture for `Charge`
newtype Capture = Capture { getCapture :: Bool }
  deriving (Read, Show, Eq, Ord, Data, Typeable)

------------------------------------------------------------------------------
-- | `RefundId` for `Refund`
newtype RefundId =
  RefundId Text deriving (Read, Show, Eq, Ord, Data, Typeable)

------------------------------------------------------------------------------
-- | `Refund` Object
data Refund = Refund {
      refundId                 :: RefundId
    , refundAmount             :: Int
    , refundCurrency           :: Currency
    , refundCreated            :: UTCTime
    , refundObject             :: Text
    , refundCharge             :: Expandable ChargeId
    , refundBalanceTransaction :: Expandable TransactionId
    , refundMetaData           :: MetaData
    , refundReason             :: Maybe RefundReason
    , refundReceiptNumber      :: Maybe Text
    , refundStatus             :: RefundStatus
    } deriving (Read, Show, Eq, Ord, Data, Typeable)

------------------------------------------------------------------------------
-- | JSON Instance for `Refund`
instance FromJSON Refund where
   parseJSON =
     withObject "refund" $ \o ->
        Refund <$> (RefundId <$> o .: "id")
               <*> o .: "amount"
               <*> o .: "currency"
               <*> (fromSeconds <$> o .: "created")
               <*> o .: "object"
               <*> o .: "charge"
               <*> o .: "balance_transaction"
               <*> o .: "metadata"
               <*> o .: "reason"
               <*> o .: "receipt_number"
               <*> o .: "status"

------------------------------------------------------------------------------
-- | `RefundApplicationFee`
newtype RefundApplicationFee =
  RefundApplicationFee { getRefundApplicationFee :: Bool }
  deriving (Read, Show, Eq, Ord, Data, Typeable)

------------------------------------------------------------------------------
-- | status for a `Refund`
data RefundStatus
    = RefundSucceeded
    | RefundPending
    | RefundFailed
    | RefundCancelled
      deriving (Read, Show, Eq, Ord, Data, Typeable)

-- | JSON instance for a `RefundStatus`
instance FromJSON RefundStatus where
    parseJSON (String "succeeded") = pure RefundSucceeded
    parseJSON (String "pending") = pure RefundPending
    parseJSON (String "failed") = pure RefundFailed
    parseJSON (String "cancelled") = pure RefundCancelled
    parseJSON _ = mzero

------------------------------------------------------------------------------
-- | `RefundReason`
data RefundReason
  = RefundDuplicate
  | RefundFraudulent
  | RefundRequestedByCustomer
  deriving (Read, Show, Eq, Ord, Data, Typeable)

-- | JSON instance for `RefundReason`
instance FromJSON RefundReason where
    parseJSON (String "duplicate") = pure RefundDuplicate
    parseJSON (String "fraudulent") = pure RefundFraudulent
    parseJSON (String "requested_by_customer") = pure RefundRequestedByCustomer
    parseJSON _ = mzero

------------------------------------------------------------------------------
-- | `CustomerId` for a `Customer`
newtype CustomerId = CustomerId Text
  deriving (Read, Show, Eq, Ord, Data, Typeable)

------------------------------------------------------------------------------
-- | JSON Instance for `CustomerId`
instance FromJSON CustomerId where
    parseJSON = withText "customer id" (pure . CustomerId)

------------------------------------------------------------------------------
-- | `Customer` object
data Customer = Customer {
      customerObject         :: Text
    , customerCreated        :: UTCTime
    , customerId             :: CustomerId
    , customerLiveMode       :: Bool
    , customerDescription    :: Maybe Description
    , customerEmail          :: Maybe Email
    , customerDelinquent     :: Bool
    , customerSubscriptions  :: StripeList Subscription
    , customerDiscount       :: Maybe Discount
    , customerAccountBalance :: Int
<<<<<<< HEAD
    , customerCards          :: Maybe (StripeList Card)
=======
    , customerSources        :: StripeList Source
>>>>>>> 4a76eb90
    , customerCurrency       :: Maybe Currency
    , customerDefaultSource  :: Maybe (Expandable CardId)
    , customerMetaData       :: MetaData
    } | DeletedCustomer {
      deletedCustomer   :: Maybe Bool
    , deletedCustomerId :: CustomerId
  } deriving (Read, Show, Eq, Ord, Data, Typeable)

------------------------------------------------------------------------------
-- | JSON Instance for `Customer`
instance FromJSON Customer where
<<<<<<< HEAD
    parseJSON (Object o)
        = (Customer
           <$> o .: "object"
           <*> (fromSeconds <$> o .: "created")
           <*> (CustomerId <$> o .: "id")
           <*> o .: "livemode"
           <*> o .:? "description"
           <*> (fmap Email <$> o .:? "email")
           <*> o .: "delinquent"
           <*> o .: "subscriptions"
           <*> o .:? "discount"
           <*> o .: "account_balance"
           <*> o .:? "cards"
           <*> o .:? "currency"
           <*> o .:? "default_card"
           <*> o .: "metadata"
           <|> DeletedCustomer
           <$> o .: "deleted"
           <*> (CustomerId <$> o .: "id"))
           <|> DeletedCustomer
           <$> o .:? "deleted"
           <*> (CustomerId <$> o .: "id")
    parseJSON _ = mzero
=======
    parseJSON =
      withObject "customer" $ \o ->
        (Customer
         <$> o .: "object"
         <*> (fromSeconds <$> o .: "created")
         <*> (CustomerId <$> o .: "id")
         <*> o .: "livemode"
         <*> o .:? "description"
         <*> (fmap Email <$> o .:? "email")
         <*> o .: "delinquent"
         <*> o .: "subscriptions"
         <*> o .:? "discount"
         <*> o .: "account_balance"
         <*> o .: "sources"
         <*> o .:? "currency"
         <*> o .:? "default_source"
         <*> o .: "metadata"
         <|> DeletedCustomer -- FIXME?
         <$> o .: "deleted"
         <*> (CustomerId <$> o .: "id"))
         <|> DeletedCustomer
         <$> o .:? "deleted"
         <*> (CustomerId <$> o .: "id")
>>>>>>> 4a76eb90

------------------------------------------------------------------------------
-- | AccountBalance for a `Customer`
newtype AccountBalance = AccountBalance Int
  deriving (Eq, Ord, Read, Show, Data, Typeable)

------------------------------------------------------------------------------
-- | CardId for a `Customer`
newtype CardId = CardId Text
  deriving (Eq, Ord, Read, Show, Data, Typeable)

------------------------------------------------------------------------------
-- | JSON Instance for `CardId`
instance FromJSON CardId where
    parseJSON = fmap CardId . parseJSON

------------------------------------------------------------------------------
-- | Number associated with a `Card`
newtype CardNumber     = CardNumber Text deriving (Read, Show, Eq, Ord, Data, Typeable)

------------------------------------------------------------------------------
-- | Expiration Month for a `Card`
newtype ExpMonth       = ExpMonth Int deriving (Read, Show, Eq, Ord, Data, Typeable)

------------------------------------------------------------------------------
-- | Expiration Year for a `Card`
newtype ExpYear        = ExpYear Int deriving (Read, Show, Eq, Ord, Data, Typeable)

------------------------------------------------------------------------------
-- | CVC for a `Card`
newtype CVC            = CVC Text deriving (Read, Show, Eq, Ord, Data, Typeable)

------------------------------------------------------------------------------
-- | City address for a `Card`
newtype AddressCity    = AddressCity Text deriving (Read, Show, Eq, Ord, Data, Typeable)

------------------------------------------------------------------------------
-- | Country address for a `Card`
newtype AddressCountry = AddressCountry Text deriving (Read, Show, Eq, Ord, Data, Typeable)

------------------------------------------------------------------------------
-- | Address Line One for a `Card`
newtype AddressLine1   = AddressLine1 Text deriving (Read, Show, Eq, Ord, Data, Typeable)

------------------------------------------------------------------------------
-- | Address Line Two for a `Card`
newtype AddressLine2   = AddressLine2 Text deriving (Read, Show, Eq, Ord, Data, Typeable)

------------------------------------------------------------------------------
-- | Address State for a `Card`
newtype AddressState   = AddressState Text deriving (Read, Show, Eq, Ord, Data, Typeable)

------------------------------------------------------------------------------
-- | Address Zip Code for a `Card`
newtype AddressZip     = AddressZip Text deriving (Read, Show, Eq, Ord, Data, Typeable)

------------------------------------------------------------------------------
-- | Credit / Debit Card Brand
data Brand = Visa
           | AMEX
           | MasterCard
           | Discover
           | JCB
           | DinersClub
           | Unknown
             deriving (Read, Show, Eq, Ord, Data, Typeable)

------------------------------------------------------------------------------
-- | JSON Instance for `Brand`
instance FromJSON Brand where
   parseJSON (String "American Express") = pure AMEX
   parseJSON (String "MasterCard") = pure MasterCard
   parseJSON (String "Discover") = pure Discover
   parseJSON (String "JCB") = pure JCB
   parseJSON (String "Visa") = pure Visa
   parseJSON (String "DinersClub") = pure DinersClub
   parseJSON _ = mzero

------------------------------------------------------------------------------
-- | `Card` Object
data Card = Card {
      cardId                :: CardId
    , cardObject            :: Text
    , cardLastFour          :: Text
    , cardBrand             :: Brand
    , cardFunding           :: Text
    , cardExpMonth          :: ExpMonth
    , cardExpYear           :: ExpYear
    , cardFingerprint       :: Text
    , cardCountry           :: Maybe Text
    , cardName              :: Maybe Name
    , cardAddressLine1      :: Maybe AddressLine1
    , cardAddressLine2      :: Maybe AddressLine2
    , cardAddressCity       :: Maybe AddressCity
    , cardAddressState      :: Maybe AddressState
    , cardAddressZip        :: Maybe AddressZip
    , cardAddressCountry    :: Maybe AddressCountry
    , cardCVCCheck          :: Maybe Text
    , cardAddressLine1Check :: Maybe Text
    , cardAddressZipCheck   :: Maybe Text
    , cardCustomerId        :: Maybe (Expandable CustomerId)
    , cardMetaData          :: MetaData
    } deriving (Read, Show, Eq, Ord, Data, Typeable)

------------------------------------------------------------------------------
-- | JSON Instance for `Card`
instance FromJSON Card where
    parseJSON =
      withObject "card" $ \o ->
        Card <$> (CardId <$> o .: "id")
             <*> o .: "object"
             <*> o .: "last4"
             <*> o .: "brand"
             <*> o .: "funding"
             <*> (ExpMonth <$> o .: "exp_month")
             <*> (ExpYear <$> o .: "exp_year")
             <*> o .: "fingerprint"
             <*> o .:? "country"
             <*> o .:? "name"
             <*> (fmap AddressLine1 <$> o .:? "address_line1")
             <*> (fmap AddressLine2 <$> o .:? "address_line2")
             <*> (fmap AddressCity <$> o .:? "address_city")
             <*> (fmap AddressState <$> o .:? "address_state")
             <*> (fmap AddressZip <$> o .:? "address_zip")
             <*> (fmap AddressCountry <$> o .:? "address_country")
             <*> o .:? "cvc_check"
             <*> o .:? "address_line1_check"
             <*> o .:? "address_zip_check"
             <*> o .:? "customer"
             <*> o .: "metadata"

------------------------------------------------------------------------------
-- | `NewCard` contains the data needed to create a new `Card`
data NewCard = NewCard
    { newCardCardNumber     :: CardNumber
    , newCardExpMonth       :: ExpMonth
    , newCardExpYear        :: ExpYear
    , newCardCVC            :: Maybe CVC
    , newCardName           :: Maybe Name
    , newCardAddressLine1   :: Maybe AddressLine1
    , newCardAddressLine2   :: Maybe AddressLine2
    , newCardAddressCity    :: Maybe AddressCity
    , newCardAddressZip     :: Maybe AddressZip
    , newCardAddressState   :: Maybe AddressState
    , newCardAddressCountry :: Maybe AddressCountry
    }
    deriving (Read, Show, Eq, Ord, Data, Typeable)

------------------------------------------------------------------------------
-- | create a `NewCard` with only the required fields
mkNewCard
    :: CardNumber
    -> ExpMonth
    -> ExpYear
    -> NewCard
mkNewCard
    cardNumber
    expMonth
    expYear
    = NewCard
    { newCardCardNumber     = cardNumber
    , newCardExpMonth       = expMonth
    , newCardExpYear        = expYear
    , newCardCVC            = Nothing
    , newCardName           = Nothing
    , newCardAddressLine1   = Nothing
    , newCardAddressLine2   = Nothing
    , newCardAddressCity    = Nothing
    , newCardAddressZip     = Nothing
    , newCardAddressState   = Nothing
    , newCardAddressCountry = Nothing
    }

------------------------------------------------------------------------------
-- | set the `DefaultCard`
data DefaultCard = DefaultCard { getDefaultCard :: CardId }
    deriving (Read, Show, Eq, Ord, Data, Typeable)

------------------------------------------------------------------------------
-- | `SubscriptionId` for a `Subscription`
newtype SubscriptionId = SubscriptionId { getSubscriptionId :: Text }
    deriving (Read, Show, Eq, Ord, Data, Typeable)

------------------------------------------------------------------------------
-- | JSON Instance for `SubscriptionId`
instance FromJSON SubscriptionId where
    parseJSON = withText "subscription id" (pure . SubscriptionId)

------------------------------------------------------------------------------
-- | Subscription Object
data Subscription = Subscription {
      subscriptionId                    :: SubscriptionId
    , subscriptionPlan                  :: Plan
    , subscriptionObject                :: Text
    , subscriptionStart                 :: UTCTime
    , subscriptionStatus                :: SubscriptionStatus
    , subscriptionCustomerId            :: Expandable CustomerId
    , subscriptionCancelAtPeriodEnd     :: Bool
    , subscriptionCurrentPeriodStart    :: UTCTime
    , subscriptionCurrentPeriodEnd      :: UTCTime
    , subscriptionEndedAt               :: Maybe UTCTime
    , subscriptionTrialStart            :: Maybe UTCTime
    , subscriptionTrialEnd              :: Maybe UTCTime
    , subscriptionCanceledAt            :: Maybe UTCTime
    , subscriptionQuantity              :: Quantity
    , subscriptionApplicationFeePercent :: Maybe Double
    , subscriptionDiscount              :: Maybe Discount
    , subscriptionMetaData              :: MetaData
    , subscriptionTaxPercent            :: Maybe Double
} deriving (Read, Show, Eq, Ord, Data, Typeable)

------------------------------------------------------------------------------
-- | JSON Instance for `Subscription`
instance FromJSON Subscription where
   parseJSON =
     withObject "subscription" $ \o ->
       Subscription <$> (SubscriptionId <$> o .: "id")
                    <*> o .: "plan"
                    <*> o .: "object"
                    <*> (fromSeconds <$> o .: "start")
                    <*> o .: "status"
                    <*> o .: "customer"
                    <*> o .: "cancel_at_period_end"
                    <*> (fromSeconds <$> o .: "current_period_start")
                    <*> (fromSeconds <$> o .: "current_period_end")
                    <*> (fmap fromSeconds <$> o .:? "ended_at")
                    <*> (fmap fromSeconds <$> o .:? "trial_start")
                    <*> (fmap fromSeconds <$> o .:? "trial_end")
                    <*> (fmap fromSeconds <$> o .:? "canceled_at")
                    <*> (Quantity <$> o .:  "quantity")
                    <*> o .:? "application_fee_percent"
                    <*> o .:? "discount"
                    <*> o .: "metadata"
                    <*> o .:? "tax_percent"

------------------------------------------------------------------------------
-- | Status of a `Subscription`
data SubscriptionStatus =
          Trialing
        | Active
        | PastDue
        | Canceled
        | UnPaid
        deriving (Read, Show, Eq, Ord, Data, Typeable)

------------------------------------------------------------------------------
-- | JSON Instance for `SubscriptionStatus`
instance FromJSON SubscriptionStatus where
   parseJSON (String "trialing") = pure Trialing
   parseJSON (String "active")   = pure Active
   parseJSON (String "past_due") = pure PastDue
   parseJSON (String "canceled") = pure Canceled
   parseJSON (String "unpaid")   = pure UnPaid
   parseJSON _                   = mzero

------------------------------------------------------------------------------
-- | `TaxPercent` for a `Subscription`
newtype TaxPercent = TaxPercent Double deriving (Read, Show, Eq, Ord, Data, Typeable)

------------------------------------------------------------------------------
-- | `PlanId` for a `Plan`
newtype PlanId = PlanId Text deriving (Read, Show, Eq, Ord, Data, Typeable)

------------------------------------------------------------------------------
-- | Plan object
data Plan = Plan {
      planInterval            :: Interval
    , planName                :: Text
    , planCreated             :: UTCTime
    , planAmount              :: Int
    , planCurrency            :: Currency
    , planId                  :: PlanId
    , planObject              :: Text
    , planLiveMode            :: Bool
    , planIntervalCount       :: Maybe Int -- optional, max of 1 year intervals allowed, default 1
    , planTrialPeriodDays     :: Maybe Int
    , planMetaData            :: MetaData
    , planStatementDescriptor :: Maybe StatementDescriptor
} deriving (Read, Show, Eq, Ord, Data, Typeable)

------------------------------------------------------------------------------
-- | JSON Instance for `Plan`
instance FromJSON Plan where
   parseJSON =
     withObject "plan" $ \o ->
        Plan <$> o .: "interval"
             <*> o .: "name"
             <*> (fromSeconds <$> o .: "created")
             <*> o .: "amount"
             <*> o .: "currency"
             <*> (PlanId <$> o .: "id")
             <*> o .: "object"
             <*> o .: "livemode"
             <*> o .:? "interval_count"
             <*> o .:? "trial_period_days"
             <*> o .: "metadata"
             <*> o .:? "statement_descriptor"

------------------------------------------------------------------------------
-- | `TrialPeriod` for a Plan
newtype TrialPeriod = TrialPeriod UTCTime deriving (Show, Eq)

------------------------------------------------------------------------------
-- | `TrialEnd` for a Plan
newtype TrialEnd = TrialEnd UTCTime
    deriving (Read, Show, Eq, Ord, Data, Typeable)

------------------------------------------------------------------------------
-- | Interval for `Plan`s
data Interval = Day | Week | Month | Year deriving (Eq, Ord, Data, Typeable)

------------------------------------------------------------------------------
-- | JSON Instance for `Interval`
instance FromJSON Interval where
   parseJSON (String "day") = pure Day
   parseJSON (String "week") = pure Week
   parseJSON (String "month") = pure Month
   parseJSON (String "year") = pure Year
   parseJSON _ = mzero

------------------------------------------------------------------------------
-- | `Show` instance for `Interval`
instance Show Interval where
    show Day   = "day"
    show Week  = "week"
    show Month = "month"
    show Year  = "year"

------------------------------------------------------------------------------
-- | `Read` instance for `Interval`
instance Read Interval where
  readPrec =
    do (R.String s) <- lexP
       case s of
         "day"   -> return Day
         "week"  -> return Week
         "month" -> return Month
         "year"  -> return Year
         _       -> pfail

------------------------------------------------------------------------------
-- | `Coupon` Duration
data Duration = Forever | Once | Repeating deriving (Eq, Ord, Data, Typeable)

------------------------------------------------------------------------------
-- | `Show` instance for `Duration`
instance Show Duration where
    show Forever   = "forever"
    show Once      = "once"
    show Repeating = "repeating"

------------------------------------------------------------------------------
-- | `Read` instance for `Duration`
instance Read Duration where
  readPrec =
    do (R.String s) <- lexP
       case s of
         "forever"   -> return Forever
         "once"      -> return Once
         "repeating" -> return Repeating
         _           -> pfail

------------------------------------------------------------------------------
-- | JSON Instance for `Duration`
instance FromJSON Duration where
   parseJSON (String x)
       | x == "forever"   = pure Forever
       | x == "once"      = pure Once
       | x == "repeating" = pure Repeating
   parseJSON _ = mzero

------------------------------------------------------------------------------
-- | `Coupon` Object
data Coupon = Coupon {
      couponId               :: CouponId
    , couponCreated          :: UTCTime
    , couponPercentOff       :: Maybe Int
    , couponAmountOff        :: Maybe Int
    , couponCurrency         :: Maybe Currency
    , couponLiveMode         :: Bool
    , couponDuration         :: Duration
    , couponRedeemBy         :: Maybe UTCTime
    , couponMaxRedemptions   :: Maybe Int
    , couponTimesRedeemed    :: Maybe Int
    , couponDurationInMonths :: Maybe Int
    , couponValid            :: Bool
    , couponMetaData         :: MetaData
    } deriving (Read, Show, Eq, Ord, Data, Typeable)

------------------------------------------------------------------------------
-- | JSON Instance for `Coupon`
instance FromJSON Coupon where
   parseJSON =
     withObject "coupon" $ \o ->
        Coupon <$> (CouponId <$> o .: "id")
               <*> (fromSeconds <$> o .: "created")
               <*> o .: "percent_off"
               <*> o .:? "amount_off"
               <*> o .:? "currency"
               <*> o .: "livemode"
               <*> o .: "duration"
               <*> (fmap fromSeconds <$> o .:? "redeem_by")
               <*> o .:? "max_redemptions"
               <*> o .:? "times_redeemed"
               <*> o .:? "duration_in_months"
               <*> o .: "valid"
               <*> o .: "metadata"

------------------------------------------------------------------------------
-- | `CouponId` for a `Coupon`
newtype CouponId = CouponId Text deriving (Read, Show, Eq, Ord, Data, Typeable)

------------------------------------------------------------------------------
-- | `AmountOff` for a `Coupon`
newtype AmountOff = AmountOff Int deriving (Read, Show, Eq, Ord, Data, Typeable)

------------------------------------------------------------------------------
-- | `MaxRedemptions` for a `Coupon`
newtype MaxRedemptions = MaxRedemptions Int deriving (Read, Show, Eq, Ord, Data, Typeable)

------------------------------------------------------------------------------
-- | `PercentOff` for a `Coupon`
newtype PercentOff = PercentOff Int deriving (Read, Show, Eq, Ord, Data, Typeable)

------------------------------------------------------------------------------
-- | `RedeemBy` date for a `Coupon`
newtype RedeemBy = RedeemBy UTCTime deriving (Read, Show, Eq, Ord, Data, Typeable)

------------------------------------------------------------------------------
-- | `DurationInMonths` for a `Coupon`
newtype DurationInMonths = DurationInMonths Int deriving (Read, Show, Eq, Ord, Data, Typeable)

------------------------------------------------------------------------------
-- | `IntervalCount` for a `Coupon`
newtype IntervalCount   = IntervalCount Int deriving (Read, Show, Eq, Ord, Data, Typeable)

------------------------------------------------------------------------------
-- | `TrialPeriodDays` for a `Coupon`
newtype TrialPeriodDays = TrialPeriodDays Int deriving (Read, Show, Eq, Ord, Data, Typeable)

------------------------------------------------------------------------------
-- | Amount representing a monetary value.
-- Stripe represents pennies as whole numbers
-- i.e. 100 = $1
newtype Amount = Amount { getAmount :: Int }
  deriving (Read, Show, Eq, Ord, Data, Typeable)

------------------------------------------------------------------------------
-- | `Discount` for `Coupon`
data Discount = Discount {
      discountCoupon       :: Coupon
    , discountStart        :: UTCTime
    , discountEnd          :: Maybe UTCTime
    , discountCustomer     :: Expandable CustomerId
    , discountObject       :: Text
    , discountSubscription :: Maybe SubscriptionId
} deriving (Read, Show, Eq, Ord, Data, Typeable)

------------------------------------------------------------------------------
-- | JSON Instance for `Discount`
instance FromJSON Discount where
    parseJSON =
      withObject "discount" $ \o ->
        Discount <$> o .: "coupon"
                 <*> (fromSeconds <$> o .: "start")
                 <*> (fmap fromSeconds <$> o .:? "end")
                 <*> o .: "customer"
                 <*> o .: "object"
                 <*> (fmap SubscriptionId <$> o .:? "subscription")

------------------------------------------------------------------------------
-- | `Invoice` for a `Coupon`
newtype InvoiceId = InvoiceId Text
  deriving (Read, Show, Eq, Ord, Data, Typeable)

------------------------------------------------------------------------------
-- | JSON Instance for `InvoiceId`
instance FromJSON InvoiceId where
    parseJSON = withText "invoice id" (pure . InvoiceId)

------------------------------------------------------------------------------
-- | `Invoice` Object
data Invoice = Invoice {
      invoiceDate                 :: UTCTime
    , invoiceId                   :: Maybe InvoiceId -- ^ If upcoming no ID will exist
    , invoicePeriodStart          :: UTCTime
    , invoicePeriodEnd            :: UTCTime
    , invoiceLineItems            :: StripeList InvoiceLineItem
    , invoiceSubTotal             :: Int
    , invoiceTotal                :: Int
    , invoiceCustomer             :: Expandable CustomerId
    , invoiceObject               :: Text
    , invoiceAttempted            :: Bool
    , invoiceClosed               :: Bool
    , invoiceForgiven             :: Bool
    , invoicePaid                 :: Bool
    , invoiceLiveMode             :: Bool
    , invoiceAttemptCount         :: Int
    , invoiceAmountDue            :: Int
    , invoiceCurrency             :: Currency
    , invoiceStartingBalance      :: Int
    , invoiceEndingBalance        :: Maybe Int
    , invoiceNextPaymentAttempt   :: Maybe UTCTime
    , invoiceWebHooksDeliveredAt  :: Maybe UTCTime
    , invoiceCharge               :: Maybe (Expandable ChargeId)
    , invoiceDiscount             :: Maybe Discount
    , invoiceApplicateFee         :: Maybe FeeId
    , invoiceSubscription         :: Maybe SubscriptionId
    , invoiceStatementDescriptor  :: Maybe StatementDescriptor
    , invoiceDescription          :: Maybe Description
    , invoiceMetaData             :: MetaData
} deriving (Read, Show, Eq, Ord, Data, Typeable)

------------------------------------------------------------------------------
-- | JSON Instance for `Invoice`
instance FromJSON Invoice where
   parseJSON =
     withObject "invoice" $ \o ->
       Invoice <$> (fromSeconds <$> o .: "date")
               <*> (fmap InvoiceId <$> o .:? "id")
               <*> (fromSeconds <$> o .: "period_start")
               <*> (fromSeconds <$> o .: "period_end")
               <*> o .: "lines"
               <*> o .: "subtotal"
               <*> o .: "total"
               <*> o .: "customer"
               <*> o .: "object"
               <*> o .: "attempted"
               <*> o .: "closed"
               <*> o .: "forgiven"
               <*> o .: "paid"
               <*> o .: "livemode"
               <*> o .: "attempt_count"
               <*> o .: "amount_due"
               <*> o .: "currency"
               <*> o .: "starting_balance"
               <*> o .:? "ending_balance"
               <*> (fmap fromSeconds <$> o .:? "next_payment_attempt")
               <*> (fmap fromSeconds <$> o .: "webhooks_delivered_at")
               <*> o .:? "charge"
               <*> o .:? "discount"
               <*> (fmap FeeId <$> o .:? "application_fee")
               <*> (fmap SubscriptionId <$> o .: "subscription")
               <*> o .:? "statement_descriptor"
               <*> o .:? "description"
               <*> o .: "metadata"

------------------------------------------------------------------------------
-- | Whether a `InvoiceLineItem` or `InvoiceItem` is discountable
newtype Discountable = Discountable Bool
      deriving (Read, Show, Eq, Ord, Data, Typeable)

------------------------------------------------------------------------------
-- | `InvoiceItemId` for `InvoiceItem`
newtype InvoiceItemId = InvoiceItemId Text
      deriving (Read, Show, Eq, Ord, Data, Typeable)

------------------------------------------------------------------------------
-- | `InvoiceItem` object
data InvoiceItem = InvoiceItem {
      invoiceItemObject       :: Text
    , invoiceItemId           :: InvoiceItemId
    , invoiceItemDate         :: UTCTime
    , invoiceItemAmount       :: Int
    , invoiceItemLiveMode     :: Bool
    , invoiceItemProration    :: Bool
    , invoiceItemCurrency     :: Currency
    , invoiceItemDiscountable :: Discountable
    , invoiceItemCustomer     :: Expandable CustomerId
    , invoiceItemDescription  :: Maybe Description
    , invoiceItemInvoice      :: Maybe (Expandable InvoiceId)
    , invoiceItemQuantity     :: Maybe Quantity
    , invoiceItemSubscription :: Maybe SubscriptionId
    , invoiceItemMetaData     :: MetaData
    } deriving (Read, Show, Eq, Ord, Data, Typeable)

------------------------------------------------------------------------------
-- | JSON Instance for `InvoiceItem`
instance FromJSON InvoiceItem where
   parseJSON =
     withObject "invoice_item" $ \o ->
       InvoiceItem <$> o .: "object"
                   <*> (InvoiceItemId <$> o .: "id")
                   <*> (fromSeconds <$> o .: "date")
                   <*> o .: "amount"
                   <*> o .: "livemode"
                   <*> o .: "proration"
                   <*> o .: "currency"
                   <*> (Discountable <$> o .: "discountable")
                   <*> o .: "customer"
                   <*> o .:? "description"
                   <*> o .:? "invoice"
                   <*> (fmap Quantity <$> o .:? "quantity")
                   <*> o .:? "subscription"
                   <*> o .: "metadata"

------------------------------------------------------------------------------
-- | `InvoiceLineItemId` for an `InvoiceLineItem`
newtype InvoiceLineItemId =
    InvoiceLineItemId Text deriving (Read, Show, Eq, Ord, Data, Typeable)

------------------------------------------------------------------------------
-- | Type of `InvoiceItem`
data InvoiceLineItemType
    = InvoiceItemType |
     SubscriptionItemType
      deriving (Read, Show, Eq, Ord, Data, Typeable)

------------------------------------------------------------------------------
-- | JSON Instance for `InvoiceLineItemType`
instance FromJSON InvoiceLineItemType where
   parseJSON (String "invoiceitem")  = pure InvoiceItemType
   parseJSON (String "subscription") = pure SubscriptionItemType
   parseJSON _ = mzero

------------------------------------------------------------------------------
-- | `InvoiceLineItem` Object
data InvoiceLineItem = InvoiceLineItem {
      invoiceLineItemId           :: InvoiceLineItemId
    , invoiceLineItemObject       :: Text
    , invoiceLineItemType         :: InvoiceLineItemType
    , invoiceLineItemLiveMode     :: Bool
    , invoiceLineItemAmount       :: Int
    , invoiceLineItemCurrency     :: Currency
    , invoiceLineItemDiscountable :: Discountable
    , invoiceLineItemProration    :: Bool
    , invoiceLineItemPeriod       :: Period
    , invoiceLineItemQuantity     :: Maybe Quantity
    , invoiceLineItemPlan         :: Maybe Plan
    , invoiceLineItemDescription  :: Maybe Description
    , invoiceLineItemMetaData     :: MetaData
  } deriving (Read, Show, Eq, Ord, Data, Typeable)

------------------------------------------------------------------------------
-- | Period for an `InvoiceLineItem`
data Period = Period {
      start :: UTCTime
    , end   :: UTCTime
    } deriving (Read, Show, Eq, Ord, Data, Typeable)

------------------------------------------------------------------------------
-- | JSON Instance for `Period`
instance FromJSON Period where
   parseJSON =
     withObject "period" $ \o ->
       Period <$> (fromSeconds <$> o .: "start")
              <*> (fromSeconds <$> o .: "end")

------------------------------------------------------------------------------
-- | JSON Instance for `InvoiceLineItem`
instance FromJSON InvoiceLineItem where
   parseJSON =
     withObject "invoice_line_item" $ \o ->
       InvoiceLineItem <$> (InvoiceLineItemId <$> o .: "id")
                       <*> o .: "object"
                       <*> o .: "type"
                       <*> o .: "livemode"
                       <*> o .: "amount"
                       <*> o .: "currency"
                       <*> (Discountable <$> o .: "discountable")
                       <*> o .: "proration"
                       <*> o .: "period"
                       <*> (fmap Quantity <$> o .:? "quantity")
                       <*> o .:? "plan"
                       <*> o .:? "description"
                       <*> o .: "metadata"

------------------------------------------------------------------------------
-- | `Closed` - invoice closed or not
newtype Closed =
  Closed { getClosed :: Bool }
  deriving (Read, Show, Eq, Ord, Data, Typeable)

------------------------------------------------------------------------------
-- | `Forgiven` - invoice forgiven or not
newtype Forgiven =
  Forgiven { getForgiven :: Bool }
  deriving (Read, Show, Eq, Ord, Data, Typeable)

------------------------------------------------------------------------------
-- | Status of a `Dispute`
data DisputeStatus
    = WarningNeedsResponse
    | WarningUnderReview
    | WarningClosed
    | NeedsResponse
    | UnderReview
    | ChargeRefunded
    | Won
    | Lost
    deriving (Read, Show, Eq, Ord, Data, Typeable)

------------------------------------------------------------------------------
-- | JSON Instance for `DisputeReason`
instance FromJSON DisputeReason where
   parseJSON (String "duplicate") = pure Duplicate
   parseJSON (String "fraudulent") = pure Fraudulent
   parseJSON (String "subscrption_canceled") = pure SubscriptionCanceled
   parseJSON (String "product_unacceptable") = pure ProductUnacceptable
   parseJSON (String "product_not_received") = pure ProductNotReceived
   parseJSON (String "credit_not_processed") = pure CreditNotProcessed
   parseJSON (String "general") = pure General
   parseJSON (String "incorrect_account_details") = pure IncorrectAccountDetails
   parseJSON (String "insufficient_funds") = pure InsufficientFunds
   parseJSON (String "bank_cannot_process") = pure BankCannotProcess
   parseJSON (String "debit_not_authorized") = pure DebitNotAuthorized
   parseJSON (String "customer_initiated") = pure CustomerInitiated
   parseJSON _ = mzero

------------------------------------------------------------------------------
-- | Reason of a `Dispute`
data DisputeReason
    = Duplicate
    | Fraudulent
    | SubscriptionCanceled
    | ProductUnacceptable
    | ProductNotReceived
    | Unrecognized
    | CreditNotProcessed
    | General
    | IncorrectAccountDetails
    | InsufficientFunds
    | BankCannotProcess
    | DebitNotAuthorized
    | CustomerInitiated
      deriving (Read, Show, Eq, Ord, Data, Typeable)

------------------------------------------------------------------------------
-- | JSON Instance for `DisputeStatus`
instance FromJSON DisputeStatus where
   parseJSON (String "needs_response") = pure NeedsResponse
   parseJSON (String "warning_needs_response") = pure WarningNeedsResponse
   parseJSON (String "warning_under_review") = pure WarningUnderReview
   parseJSON (String "warning_closed") = pure WarningClosed
   parseJSON (String "under_review") = pure UnderReview
   parseJSON (String "charge_refunded") = pure ChargeRefunded
   parseJSON (String "won") = pure Won
   parseJSON (String "lost") = pure Lost
   parseJSON _ = mzero

------------------------------------------------------------------------------
-- | `Dispute` Object
data Dispute = Dispute {
      disputeId                  :: DisputeId
    , disputeChargeId            :: Expandable ChargeId
    , disputeAmount              :: Int
    , disputeCreated             :: UTCTime
    , disputeStatus              :: DisputeStatus
    , disputeLiveMode            :: Bool
    , disputeCurrency            :: Currency
    , disputeObject              :: Text
    , disputeReason              :: DisputeReason
    , disputeIsChargeRefundable  :: Bool
    , disputeBalanceTransactions :: [BalanceTransaction]
    , disputeEvidenceDetails     :: Maybe EvidenceDetails
    , disputeEvidence            :: DisputeEvidence
    , disputeMetaData            :: MetaData
    } deriving (Read, Show, Eq, Ord, Data, Typeable)

------------------------------------------------------------------------------
-- | `DisputeId` for a `Dispute`
newtype DisputeId =
    DisputeId Text deriving (Read, Show, Eq, Ord, Data, Typeable)

-- | JSON instance for `DisputeId`
instance FromJSON DisputeId where
    parseJSON = fmap DisputeId . parseJSON

------------------------------------------------------------------------------
-- | `DisputeEvidence` associated with a `Dispute`
data DisputeEvidence = DisputeEvidence {
      disputeEvidenceAccessActivityLog            :: Maybe Text
    , disputeEvidenceBillingAddress               :: Maybe Text
    , disputeEvidenceCancellationPolicy           :: Maybe Text -- newtype this
    , disputeEvidenceCancellationPolicyDisclosure :: Maybe Text
    , disputeEvidenceCancellationRebuttal         :: Maybe Text
    , disputeEvidenceCustomerCommunication        :: Maybe Text -- newtype this
    , disputeEvidenceCustomerEmailAddress         :: Maybe Text
    , disputeEvidenceCustomerName                 :: Maybe Text
    , disputeEvidenceCustomerPurchaseIp           :: Maybe Text
    , disputeEvidenceCustomerSignature            :: Maybe Text -- newtype this
    , disputeEvidenceDuplicateChargeDocumentation :: Maybe Text -- newtype this
    , disputeEvidenceDuplicateChargeExplanation   :: Maybe Text
    , disputeEvidenceDuplicateChargeId            :: Maybe Text
    , disputeEvidenceProductDescription           :: Maybe Text
    , disputeEvidenceReceipt                      :: Maybe Text -- newtype this
    , disputeEvidenceRefundPolicy                 :: Maybe Text -- newtype this
    , disputeEvidenceRefundPolicyDisclosure       :: Maybe Text
    , disputeEvidenceRefundRefusalExplanation     :: Maybe Text
    , disputeEvidenceServiceDate                  :: Maybe Text
    , disputeEvidenceServiceDocumentation         :: Maybe Text
    , disputeEvidenceShippingAddress              :: Maybe Text
    , disputeEvidenceShippingDate                 :: Maybe Text
    , disputeEvidenceShippingDocumentation        :: Maybe Text -- newtype this
    , disputeEvidenceShippingTrackingNumber       :: Maybe Text
    , disputeEvidenceUncategorizedFile            :: Maybe Text -- newtype this
    , disputeEvidenceUncategorizedText            :: Maybe Text
    } deriving (Read, Show, Eq, Ord, Data, Typeable)

------------------------------------------------------------------------------
-- | create an empty `DisputeEvidence`
mkDisputeEvidence :: DisputeEvidence
mkDisputeEvidence = DisputeEvidence {
      disputeEvidenceAccessActivityLog = Nothing
    , disputeEvidenceBillingAddress = Nothing
    , disputeEvidenceCancellationPolicy = Nothing
    , disputeEvidenceCancellationPolicyDisclosure = Nothing
    , disputeEvidenceCancellationRebuttal = Nothing
    , disputeEvidenceCustomerCommunication = Nothing
    , disputeEvidenceCustomerEmailAddress = Nothing
    , disputeEvidenceCustomerName = Nothing
    , disputeEvidenceCustomerPurchaseIp = Nothing
    , disputeEvidenceCustomerSignature = Nothing
    , disputeEvidenceDuplicateChargeDocumentation = Nothing
    , disputeEvidenceDuplicateChargeExplanation = Nothing
    , disputeEvidenceDuplicateChargeId = Nothing
    , disputeEvidenceProductDescription = Nothing
    , disputeEvidenceReceipt = Nothing
    , disputeEvidenceRefundPolicy = Nothing
    , disputeEvidenceRefundPolicyDisclosure = Nothing
    , disputeEvidenceRefundRefusalExplanation = Nothing
    , disputeEvidenceServiceDate = Nothing
    , disputeEvidenceServiceDocumentation = Nothing
    , disputeEvidenceShippingAddress = Nothing
    , disputeEvidenceShippingDate = Nothing
    , disputeEvidenceShippingDocumentation = Nothing
    , disputeEvidenceShippingTrackingNumber = Nothing
    , disputeEvidenceUncategorizedFile = Nothing
    , disputeEvidenceUncategorizedText = Nothing
    }

------------------------------------------------------------------------------
-- | `EvidenceDetails` associated with a `Dispute`
data EvidenceDetails = EvidenceDetails {
      evidenceDetailsDueBy           :: UTCTime
    , evidenceDetailsSubmissionCount :: Int
    } deriving (Read, Show, Eq, Ord, Data, Typeable)

------------------------------------------------------------------------------
-- | JSON Instance for `Dispute`
instance FromJSON Dispute where
    parseJSON =
      withObject "dispute" $ \o ->
        Dispute <$> (DisputeId <$> o .: "id")
                <*> o .: "charge"
                <*> o .: "amount"
                <*> (fromSeconds <$> o .: "created")
                <*> o .: "status"
                <*> o .: "livemode"
                <*> o .: "currency"
                <*> o .: "object"
                <*> o .: "reason"
                <*> o .: "is_charge_refundable"
                <*> o .: "balance_transactions"
                <*> o .: "evidence_details"
                <*> o .: "evidence"
                <*> o .: "metadata"

------------------------------------------------------------------------------
-- | JSON Instance for `DisputeEvidence`
instance FromJSON DisputeEvidence where
    parseJSON =
      withObject "dispute_evidence" $ \o ->
        DisputeEvidence <$> o .:? "access_activity_log"
                        <*> o .:? "billing_address"
                        <*> o .:? "cancellation_policy"
                        <*> o .:? "cancellation_policy_disclosure"
                        <*> o .:? "cancellation_rebuttal"
                        <*> o .:? "customer_communication"
                        <*> o .:? "customer_email_address"
                        <*> o .:? "customer_name"
                        <*> o .:? "customer_purchase_ip"
                        <*> o .:? "customer_signature"
                        <*> o .:? "duplicate_charge_documentation"
                        <*> o .:? "duplicate_charge_explanation"
                        <*> o .:? "duplicate_charge_id"
                        <*> o .:? "product_description"
                        <*> o .:? "receipt"
                        <*> o .:? "refund_policy"
                        <*> o .:? "refund_policy_disclosure"
                        <*> o .:? "refund_refusal_explanation"
                        <*> o .:? "service_date"
                        <*> o .:? "service_documentation"
                        <*> o .:? "shipping_address"
                        <*> o .:? "shipping_date"
                        <*> o .:? "shipping_documentation"
                        <*> o .:? "shipping_tracking_number"
                        <*> o .:? "uncategorized_file"
                        <*> o .:? "uncategorized_text"

------------------------------------------------------------------------------
-- | JSON Instance for `EvidenceDetails`
instance FromJSON EvidenceDetails where
    parseJSON =
      withObject "evidence_details" $ \o ->
        EvidenceDetails <$> (fromSeconds <$> o .: "due_by")
                        <*> o .: "submission_count"

------------------------------------------------------------------------------
-- | `TransferId`
newtype TransferId =
  TransferId Text deriving (Read, Show, Eq, Ord, Data, Typeable)

------------------------------------------------------------------------------
-- | Type of a `Transfer`
data TransferType =
    CardTransfer
  | BankAccountTransfer
  | BitcoinReceiverTransfer
  | AlipayAccountTransfer
    deriving (Read, Show, Eq, Ord, Data, Typeable)

------------------------------------------------------------------------------
-- | JSON Instance for `TransferType`
instance FromJSON TransferType where
    parseJSON (String "card")             = pure CardTransfer
    parseJSON (String "bank_account")     = pure BankAccountTransfer
    parseJSON (String "bitcoin_receiver") = pure BitcoinReceiverTransfer
    parseJSON (String "alipay_account")   = pure AlipayAccountTransfer
    parseJSON _                           = mzero

------------------------------------------------------------------------------
-- | `Transfer` Object
data Transfer = Transfer {
      transferId                   :: TransferId
    , transferObject               :: Text
    , transferCreated              :: UTCTime
    , transferLiveMode             :: Bool
    , transferAmount               :: Int
    , transferCurrency             :: Currency
    , transferType                 :: TransferType
    , transferBalanceTransaction   :: Expandable TransactionId
    , transferDescription          :: Maybe Description
    , transferBankAccount          :: Maybe BankAccount
    , transferFailureMessage       :: Maybe Text
    , transferFailureCode          :: Maybe Text
    , transferStatementDescriptor  :: Maybe StatementDescriptor
    , transferMetaData             :: MetaData
    } deriving (Read, Show, Eq, Ord, Data, Typeable)

------------------------------------------------------------------------------
-- | JSON Instance for `Transfer`
instance FromJSON Transfer where
    parseJSON =
      withObject "transfer" $ \o ->
        Transfer <$> (TransferId <$> o .: "id")
                    <*> o .: "object"
                    <*> (fromSeconds <$> o .: "created")
                    <*> o .: "livemode"
                    <*> o .: "amount"
                    <*> o .: "currency"
                    <*> o .: "source_type"
                    <*> o .: "balance_transaction"
                    <*> o .:? "description"
                    <*> o .:? "bank_account"
                    <*> o .:? "failure_message"
                    <*> o .:? "failure_code"
                    <*> o .:? "statement_descriptor"
                    <*> o .: "metadata"

------------------------------------------------------------------------------
-- | `BankAccount` Object
data BankAccount = BankAccount {
      bankAccountId                 :: BankAccountId
    , bankAccountObject             :: Text
    , bankAccountAccount            :: Maybe Text
    , bankAccountHolderName         :: Text
    , bankAccountHolderType         :: BankAccountHolderType
    , bankAccountBankName           :: Text
    , bankAccountCountry            :: Country
    , bankAccountCurrency           :: Currency
    , bankAccountCustomer           :: Text
    , bankAccountDefaultForCurrency :: Maybe Bool
    , bankAccountFingerprint        :: Text
    , bankAccountLast4              :: Text
    , bankAccountMetaData           :: MetaData
    , bankAccountRoutingNumber      :: Text
    , bankAccountStatus             :: BankAccountStatus
} deriving (Read, Show, Eq, Ord, Data, Typeable)

------------------------------------------------------------------------------
-- | `BankAccount` JSON Instance
instance FromJSON BankAccount where
   parseJSON =
     withObject "bank_account" $ \o ->
       BankAccount <$> (BankAccountId <$> o .: "id")
                   <*> o .: "object"
                   <*> o .:? "account"
                   <*> o .: "account_holder_name"
                   <*> o .: "account_holder_type"
                   <*> o .: "bank_name"
                   <*> (Country <$> o .: "country")
                   <*> o .: "currency"
                   <*> o .: "customer"
                   <*> o .:? "default_for_currency"
                   <*> o .: "fingerprint"
                   <*> o .: "last4"
                   <*> o .: "metadata"
                   <*> o .: "routing_number"
                   <*> o .: "status"

------------------------------------------------------------------------------
-- | `BankAccountHolderType` for `BankAccount`
data BankAccountHolderType =
  BankAccountHolderIndividual | BankAccountHolderCompany
  deriving (Read, Show, Eq, Ord, Data, Typeable)

------------------------------------------------------------------------------
-- | `BankAccountHolderType` JSON instance
instance FromJSON BankAccountHolderType where
    parseJSON (String "individual") = pure BankAccountHolderIndividual
    parseJSON (String "company") = pure BankAccountHolderCompany
    parseJSON _ = mzero

------------------------------------------------------------------------------
-- | `BankAccountId` for `BankAccount`
newtype BankAccountId = BankAccountId Text
                        deriving (Read, Show, Eq, Ord, Data, Typeable)

------------------------------------------------------------------------------
-- | `BankAccountStatus` Object
data BankAccountStatus =
  New | Validated | Verified | VerificationFailed | Errored
  deriving (Read, Show, Eq, Ord, Data, Typeable)

------------------------------------------------------------------------------
-- | `BankAccountStatus` JSON instance
instance FromJSON BankAccountStatus where
   parseJSON (String "new") = pure New
   parseJSON (String "validated") = pure Validated
   parseJSON (String "verified") = pure Verified
   parseJSON (String "verification_failed") = pure VerificationFailed
   parseJSON (String "errored") = pure Errored
   parseJSON _ = mzero

------------------------------------------------------------------------------
-- | Routing Number for Bank Account
newtype RoutingNumber =
  RoutingNumber Text deriving (Read, Show, Eq, Ord, Data, Typeable)

------------------------------------------------------------------------------
-- | Country
newtype Country       =
  Country Text deriving (Read, Show, Eq, Ord, Data, Typeable)

------------------------------------------------------------------------------
-- | Account Number of a Bank Account
newtype AccountNumber =
  AccountNumber Text deriving (Read, Show, Eq, Ord, Data, Typeable)

------------------------------------------------------------------------------
-- | create a new `BankAccount`
data NewBankAccount = NewBankAccount
    { newBankAccountAccountNumber :: AccountNumber
    , newBankAccountCountry       :: Country
    , newBankAccountCurrency      :: Currency
    , newBankAccountRoutingNumber :: Maybe RoutingNumber
    , newBankAccountHolderName    :: Maybe Text
    , newBankAccountHolderType    :: Maybe BankAccountHolderType
    }
    deriving (Read, Show, Eq, Ord, Data, Typeable)

------------------------------------------------------------------------------
-- | `PlanId` for a `Plan`
newtype ApplicationFeeId = ApplicationFeeId Text deriving (Read, Show, Eq, Ord, Data, Typeable)

------------------------------------------------------------------------------
-- | ApplicationFee Object
data ApplicationFee = ApplicationFee {
      applicationFeeId                 :: ApplicationFeeId
    , applicationFeeObjecet            :: Text
    , applicationFeeCreated            :: UTCTime
    , applicationFeeLiveMode           :: Bool
    , applicationFeeAmount             :: Int
    , applicationFeeCurrency           :: Currency
    , applicationFeeRefunded           :: Bool
    , applicationFeeAmountRefunded     :: Int
    , applicationFeeRefunds            :: StripeList Refund
    , applicationFeeBalanceTransaction :: Expandable TransactionId
    , applicationFeeAccountId          :: Expandable AccountId
    , applicationFeeApplicationId      :: ApplicationId
    , applicationFeeChargeId           :: Expandable ChargeId
    , applicationFeeMetaData           :: MetaData
} deriving (Read, Show, Eq, Ord, Data, Typeable)

------------------------------------------------------------------------------
-- | ApplicationFeePercent
newtype ApplicationFeePercent = ApplicationFeePercent Double
  deriving (Read, Show, Eq, Ord, Data, Typeable)


------------------------------------------------------------------------------
-- | ApplicationFeeAmount
newtype ApplicationFeeAmount = ApplicationFeeAmount Integer
  deriving (Read, Show, Eq, Ord, Data, Typeable)

------------------------------------------------------------------------------
-- | `ApplicationId` object
newtype ApplicationId = ApplicationId Text
  deriving (Read, Show, Eq, Ord, Data, Typeable)

-- | JSON instance for `ApplicationId`
instance FromJSON ApplicationId where
    parseJSON = withText "application id" (pure . ApplicationId)

------------------------------------------------------------------------------
-- | JSON Instance for `ApplicationFee`
instance FromJSON ApplicationFee where
   parseJSON (Object o) =
       ApplicationFee <$> (ApplicationFeeId <$> o .: "id")
                      <*> o .: "object"
                      <*> (fromSeconds <$> o .: "created")
                      <*> o .: "livemode"
                      <*> o .: "amount"
                      <*> o .: "currency"
                      <*> o .: "refunded"
                      <*> o .: "amount_refunded"
                      <*> o .: "refunds"
                      <*> o .: "balance_transaction"
                      <*> o .: "account"
                      <*> (ApplicationId <$> o .: "application")
                      <*> o .: "charge"
                      <*> o .: "metadata"
   parseJSON _ = mzero

------------------------------------------------------------------------------
-- | `FeeId` for objects with Fees
newtype FeeId = FeeId Text
  deriving (Read, Show, Eq, Ord, Data, Typeable)

------------------------------------------------------------------------------
-- | Application Fee Refunds
data ApplicationFeeRefund = ApplicationFeeRefund {
       applicationFeeRefundId                 :: RefundId
     , applicationFeeRefundAmount             :: Int
     , applicationFeeRefundCurrency           :: Currency
     , applicationFeeRefundCreated            :: UTCTime
     , applicationFeeRefundObject             :: Text
     , applicationFeeRefundBalanceTransaction :: Maybe (Expandable TransactionId)
     , applicationFeeRefundFee                :: FeeId
     , applicationFeeRefundMetaData           :: MetaData
     } deriving (Read, Show, Eq, Ord, Data, Typeable)

------------------------------------------------------------------------------
-- | JSON Instance for `ApplicationFeeRefund`
instance FromJSON ApplicationFeeRefund where
    parseJSON =
      withObject "application_fee_refund" $ \o ->
        ApplicationFeeRefund <$> (RefundId <$> o .: "id")
                             <*> o .: "amount"
                             <*> o .: "currency"
                             <*> (fromSeconds <$> o .: "created")
                             <*> o .: "object"
                             <*> o .:? "balance_transaction"
                             <*> (FeeId <$> o .: "fee")
                             <*> o .: "metadata"

------------------------------------------------------------------------------
-- | `AccountId` of an `Account`
newtype AccountId = AccountId Text
  deriving (Read, Show, Eq, Ord, Data, Typeable)

------------------------------------------------------------------------------
-- | JSON Instance for `AccountId`
instance FromJSON AccountId where
  parseJSON = withText "account id" (pure . AccountId)

------------------------------------------------------------------------------
-- | `Account` Object
data Account = Account {
      accountId                   :: AccountId
    , accountEmail                :: Email
    , accountDisplayName          :: Maybe Text
    , accountDetailsSubmitted     :: Bool
    , accountChargesEnabled       :: Bool
    , accountDefaultCurrency      :: Currency
    , accountCountry              :: Text
    , accountObject               :: Text
    , accountBusinessName         :: Maybe Text
    , accountBusinessURL          :: Maybe Text
    , accountBusinessLogo         :: Maybe Text
    , accountStatementDescriptor  :: Maybe StatementDescriptor
    , accountSupportEmail         :: Maybe Text
    , accountSupportPhone         :: Maybe Text
    , accountTimeZone             :: Text
    , accountType                 :: AccountType
    } deriving (Read, Show, Eq, Ord, Data, Typeable)

------------------------------------------------------------------------------
-- | JSON Instance for `Account`
instance FromJSON Account where
   parseJSON =
     withObject "account" $ \o ->
       Account <$> (AccountId <$> o .:  "id")
               <*> (Email <$> o .:  "email")
               <*> o .:   "display_name"
               <*> o .:   "details_submitted"
               <*> o .:   "charges_enabled"
               <*> o .:   "default_currency"
               <*> o .:   "country"
               <*> o .:   "object"
               <*> o .:?  "business_name"
               <*> o .:?  "business_url"
               <*> o .:?  "business_logo"
               <*> o .:?  "statement_descriptor"
               <*> o .:?  "support_email"
               <*> o .:?  "support_phone"
               <*> o .:   "timezone"
               <*> o .:   "type"

------------------------------------------------------------------------------
-- | type for an `Account`
data AccountType
    = AccountTypeStandard
    | AccountTypeExpress
    | AccountTypeCustom
      deriving (Read, Show, Eq, Ord, Data, Typeable)

-- | JSON instance for `AccountType`
instance FromJSON AccountType where
    parseJSON (String "standard") = pure AccountTypeStandard
    parseJSON (String "express") = pure AccountTypeExpress
    parseJSON (String "custom") = pure AccountTypeCustom
    parseJSON _ = mzero

------------------------------------------------------------------------------
-- | `Balance` Object
data Balance = Balance {
      balancePending   :: [BalanceAmount]
    , balanceAvailable :: [BalanceAmount]
    , balanceLiveMode  :: Bool
    , balanceObject    :: Text
    } deriving (Read, Show, Eq, Ord, Data, Typeable)

------------------------------------------------------------------------------
-- | JSON Instance for `Balance`
instance FromJSON Balance where
   parseJSON =
     withObject "balance" $ \o ->
       Balance <$> o .: "pending"
               <*> o .: "available"
               <*> o .: "livemode"
               <*> o .: "object"

------------------------------------------------------------------------------
-- | `BalanceAmount` Object
data BalanceAmount = BalanceAmount {
      balanceAmount   :: Int
    , balanceCurrency :: Currency
    } deriving (Read, Show, Eq, Ord, Data, Typeable)

------------------------------------------------------------------------------
-- | JSON Instance for `BalanceAmount`
instance FromJSON BalanceAmount where
   parseJSON =
     withObject "balance_amount" $ \o ->
       BalanceAmount <$> o .: "amount"
                     <*> o .: "currency"

------------------------------------------------------------------------------
-- | `BalanceTransaction` Object
data BalanceTransaction = BalanceTransaction {
      balanceTransactionId             :: TransactionId
    , balanceTransactionObject         :: Text
    , balanceTransactionAmount         :: Int
    , balanceTransactionCurrency       :: Currency
    , balanceTransactionNet            :: Int
    , balanceTransactionType           :: TransactionType
    , balanceTransactionCreated        :: UTCTime
    , balanceTransactionAvailableOn    :: UTCTime
    , balanceTransactionStatus         :: Text
    , balanceTransactionFee            :: Int
    , balanceTransactionFeeDetails     :: [FeeDetails]
    , balanceTransactionFeeSource      :: Expandable ChargeId -- todo
    , balanceTransactionFeeDescription :: Maybe Description
    } deriving (Read, Show, Eq, Ord, Data, Typeable)

------------------------------------------------------------------------------
-- | JSON Instance for `BalanceTransaction`
instance FromJSON BalanceTransaction where
   parseJSON =
     withObject "balance_transaction" $ \o ->
       BalanceTransaction <$> (TransactionId <$> o .: "id")
                          <*> o .: "object"
                          <*> o .: "amount"
                          <*> o .: "currency"
                          <*> o .: "net"
                          <*> o .: "type"
                          <*> (fromSeconds <$> o .: "created")
                          <*> (fromSeconds <$> o .: "available_on")
                          <*> o .: "status"
                          <*> o .: "fee"
                          <*> o .: "fee_details"
                          <*> o .: "source"
                          <*> o .:? "description"

------------------------------------------------------------------------------
-- | `TransactionId` of a `Transaction`
newtype TransactionId = TransactionId Text
                   deriving (Read, Show, Eq, Ord, Data, Typeable)

------------------------------------------------------------------------------
-- | JSON Instance for `TransactionId`
instance FromJSON TransactionId where
    parseJSON = withText "transaction id" (pure . TransactionId)

------------------------------------------------------------------------------
-- | `FeeDetails` Object
data FeeDetails = FeeDetails {
      feeDetailsAmount   :: Int
    , feeDetailsCurrency :: Currency
    , feeType            :: Text
    , feeDescription     :: Maybe Description
    , feeApplication     :: Maybe Text
} deriving (Read, Show, Eq, Ord, Data, Typeable)

------------------------------------------------------------------------------
-- | JSON Instance for `FeeDetails`
instance FromJSON FeeDetails where
   parseJSON =
     withObject "fee_details" $ \o ->
       FeeDetails <$> o .: "amount"
                  <*> o .: "currency"
                  <*> o .: "type"
                  <*> o .: "description"
                  <*> o .:? "application"

------------------------------------------------------------------------------
-- | `BalanceSource` used for filtering `Balance` transactions. It should contain
-- an object Id such as a `ChargeId`
newtype BalanceSource a = BalanceSource { getSource :: a }
    deriving (Read, Show, Eq, Ord, Data, Typeable)

------------------------------------------------------------------------------
-- | `Source` object
data Source = Source {
      sourceId                  :: SourceId
    , sourceAmount              :: Maybe Int
    , sourceClientSecret        :: Text
    , sourceCreated             :: UTCTime
    , sourceCurrency            :: Maybe Currency
    , sourceFlow                :: SourceAuthFlow
    , sourceLiveMode            :: Bool
    , sourceMetaData            :: MetaData
    , sourceOwner               :: SourceOwner
    , sourceStatementDescriptor :: Maybe Text
    , sourceStatus              :: SourceStatus
    , sourceValue               :: SourceValue
    , sourceUsage               :: SourceUsage
    } deriving (Read, Show, Eq, Ord, Data, Typeable)

-- | JSON instance for `Source`
instance FromJSON Source where
    parseJSON = withObject "source" $ \o -> do
      sourceId <- o .: "id"
      sourceAmount <- o .:? "amount"
      sourceClientSecret <- o .: "client_secret"
      sourceCreated <- fmap fromSeconds (o .: "created")
      sourceCurrency <- o .:? "currency"
      sourceLiveMode <- o .: "livemode"
      sourceMetaData <- o .: "metadata"
      sourceOwner <- o .: "owner"
      sourceStatementDescriptor <- o .:? "statement_descriptor"
      sourceStatus <- o .: "status"
      sourceUsage <- o .: "usage"

      String valType <- o .: "type"
      sourceValue <-
          case valType of
            "card" -> pure SourceValueCard
            "three_d_secure" -> pure SourceValueThreeDSecure
            "giropay" -> pure SourceValueGiropay
            "sepa_debit" -> pure SourceValueSepaDebit
            "ideal" -> pure SourceValueIdeal
            "sofort" -> pure SourceValueSofort
            "bancontact" -> pure SourceValueBancontact
            "alipay" -> pure SourceValueAlipay
            "bitcoin" -> SourceValueBitcoin <$> o .: "bitcoin"
            "p24" -> pure SourceValueP24

      String flow <- o .: "flow"
      sourceFlow <-
          case flow of
            "redirect" -> SourceAuthFlowRedirect <$> o .: "redirect"
            "receiver" -> SourceAuthFlowReceiver <$> o .: "receiver"
            "code_verification" ->
                SourceAuthFlowCodeVerification <$> o .: "code_verification"
            "none" -> pure SourceAuthFlowNone
      return Source{..}

------------------------------------------------------------------------------
-- | Id for a `Source` object
newtype SourceId = SourceId Text
    deriving (Read, Show, Eq, Ord, Data, Typeable)

-- | JSON instance for `SourceId`
instance FromJSON SourceId where
    parseJSON = withText "source id" (pure . SourceId)

------------------------------------------------------------------------------
-- | Owner for a `Source` object
data SourceOwner = SourceOwner {
      ownerAddress :: Maybe Text
    , ownerEmail :: Maybe Text
    , ownerName :: Maybe Text
    , ownerPhone :: Maybe Text
    , ownerVerifiedAddress :: Maybe Text
    , ownerVerifiedEmail :: Maybe Text
    , ownerVerifiedName :: Maybe Text
    , ownerVerifiedPhone :: Maybe Text
    } deriving (Read, Show, Eq, Ord, Data, Typeable)

-- | JSON instance for an `Owner`
instance FromJSON SourceOwner where
    parseJSON =
      withObject "owner" $ \o ->
        SourceOwner <$> o .:? "address"
                    <*> o .:? "email"
                    <*> o .:? "name"
                    <*> o .:? "phone"
                    <*> o .:? "verified_address"
                    <*> o .:? "verified_email"
                    <*> o .:? "verified_name"
                    <*> o .:? "verified_phone"

------------------------------------------------------------------------------
-- | type for a `Source` object
data SourceValue
  = SourceValueCard
  | SourceValueThreeDSecure
  | SourceValueGiropay
  | SourceValueSepaDebit
  | SourceValueIdeal
  | SourceValueSofort
  | SourceValueBancontact
  | SourceValueAlipay
  | SourceValueBitcoin SourceBitcoin
  | SourceValueP24
    deriving (Read, Show, Eq, Ord, Data, Typeable)

------------------------------------------------------------------------------
-- | bitcoin `Source` data
data SourceBitcoin = SourceBitcoin {
      sourceBitcoinAddress :: Text
    , sourceBitcoinAmount :: Int
    , sourceBitcoinAmountCharged :: Int
    , sourceBitcoinAmountReceived :: Int
    , sourceBitcoinAmountReturned :: Int
    , sourceBitcoinUri :: Text
    } deriving (Read, Show, Eq, Ord, Data, Typeable)

-- | JSON instance for a `SourceBitcoin`
instance FromJSON SourceBitcoin where
    parseJSON =
      withObject "bitcoin" $ \o ->
        SourceBitcoin <$> o .: "address"
                      <*> o .: "amount"
                      <*> o .: "amount_charged"
                      <*> o .: "amount_received"
                      <*> o .: "amount_returned"
                      <*> o .: "uri"

------------------------------------------------------------------------------
-- | receiver for a `Source` object
data SourceFlowReceiver = SourceFlowReceiver {
      sourceFlowReceiverAddress        :: Text
    , sourceFlowReceiverAmountCharged  :: Int
    , sourceFlowReceiverAmountReceived :: Int
    , sourceFlowReceiverAmountReturned :: Int
    } deriving (Read, Show, Eq, Ord, Data, Typeable)

-- | JSON instance for `SourceFlowReceiver`
instance FromJSON SourceFlowReceiver where
    parseJSON =
      withObject "receiver" $ \o ->
        SourceFlowReceiver <$> o .: "address"
                           <*> o .: "amount_charged"
                           <*> o .: "amount_received"
                           <*> o .: "amount_returned"

------------------------------------------------------------------------------
-- | flow for a `Source` object
data SourceAuthFlow
  = SourceAuthFlowRedirect SourceFlowRedirect
  | SourceAuthFlowReceiver SourceFlowReceiver
  | SourceAuthFlowCodeVerification SourceFlowCodeVerification
  | SourceAuthFlowNone
    deriving (Read, Show, Eq, Ord, Data, Typeable)

------------------------------------------------------------------------------
-- | code_verification object for a `Source` object
data SourceFlowCodeVerification = SourceFlowCodeVerification {
      sourceFlowCodeVerificationAttemptsRemaining :: Int
    , sourceFlowCodeVerificationStatus :: Text
    } deriving (Read, Show, Eq, Ord, Data, Typeable)

-- | JSON instance for a `SourceCodeVerification`
instance FromJSON SourceFlowCodeVerification where
    parseJSON =
      withObject "code_verification" $ \o ->
        SourceFlowCodeVerification <$> o .: "attempts_remaining"
                                   <*> o .: "status"

------------------------------------------------------------------------------
-- | redirect for a `Source` object
data SourceFlowRedirect = SourceFlowRedirect {
      sourceFlowRedirectReturnURL :: Text
    , sourceFlowRedirectStatus    :: Text
    , sourceFlowRedirectURL       :: Text
    } deriving (Read, Show, Eq, Ord, Data, Typeable)

-- | JSON instance for a `SourceFlowRedirect`
instance FromJSON SourceFlowRedirect where
    parseJSON =
      withObject "redirect" $ \o ->
        SourceFlowRedirect <$> o .: "return_url"
                           <*> o .: "status"
                           <*> o .: "url"

------------------------------------------------------------------------------
-- | status of a `Source` object
data SourceStatus
  = SourceCanceled
  | SourceChargeable
  | SourceConsumed
  | SourceFailed
  | SourcePending
    deriving (Read, Show, Eq, Ord, Data, Typeable)

-- | JSON instance for `SourceStatus`
instance FromJSON SourceStatus where
    parseJSON (String "canceled") = pure SourceCanceled
    parseJSON (String "chargeable") = pure SourceChargeable
    parseJSON (String "consumed") = pure SourceConsumed
    parseJSON (String "failed") = pure SourceFailed
    parseJSON (String "pending") = pure SourcePending
    parseJSON _ = mzero

------------------------------------------------------------------------------
-- | whether a `Source` object is single use or reusable
data SourceUsage
  = SourceSingleUse
  | SourceReusable
    deriving (Read, Show, Eq, Ord, Data, Typeable)

-- | JSON instance for `SourceUsage`
instance FromJSON SourceUsage where
    parseJSON (String "single_use") = pure SourceSingleUse
    parseJSON (String "reusable") = pure SourceReusable
    parseJSON _ = mzero

------------------------------------------------------------------------------
-- | type for an `Order` object
data Order = Order {
      orderId             :: OrderId
    , orderAmount         :: Int
    , orderAmountReturned :: Maybe Int
    , orderApplication    :: Maybe ApplicationId
    , orderApplicationFee :: Maybe Int
    , orderCharge         :: Maybe ChargeId
    , orderCreated        :: UTCTime
    , orderCurrency       :: Currency
    , orderCustomer       :: Maybe CustomerId
    , orderEmail          :: Maybe Text
    , orderItems          :: [OrderItem]
    , orderLiveMode       :: Bool
    , orderMetaData       :: MetaData
    , orderUpdated        :: UTCTime
    } deriving (Read, Show, Eq, Ord, Data, Typeable)

-- | JSON instance for an `Order`
instance FromJSON Order where
    parseJSON =
      withObject "order" $ \o ->
        Order <$> o .:  "id"
              <*> o .:  "amount"
              <*> o .:? "amount_returned"
              <*> o .:? "application"
              <*> o .:? "application_fee"
              <*> o .:? "charge"
              <*> fmap fromSeconds (o .: "created")
              <*> o .:  "currency"
              <*> o .:? "customer"
              <*> o .:? "email"
              <*> o .:  "items"
              <*> o .:  "livemode"
              <*> o .:  "metadata"
              <*> fmap fromSeconds (o .: "updated")

------------------------------------------------------------------------------
-- | Id for an `Order` object
newtype OrderId = OrderId Text
    deriving (Read, Show, Eq, Ord, Data, Typeable)

-- | JSON instance for `OrderId`
instance FromJSON OrderId where
    parseJSON = withText  "order id" (pure . OrderId)

------------------------------------------------------------------------------
-- | OrderItem for an `Order` object
data OrderItem = OrderItem {
      orderItemAmount :: Int
    , orderItemCurrency :: Currency
    , orderItemDescription :: Text
    , orderItemQuantity :: Maybe Int
    , orderItemType :: Text
    } deriving (Read, Show, Eq, Ord, Data, Typeable)

-- | JSON instance for an `OrderItem`
instance FromJSON OrderItem where
    parseJSON =
      withObject "order_item" $ \o ->
        OrderItem <$> o .:  "amount"
                  <*> o .:  "currency"
                  <*> o .:  "description"
                  <*> o .:? "quantity"
                  <*> o .:  "type"

------------------------------------------------------------------------------
-- | type for a `Review`
data Review = Review {
      reviewId :: ReviewId
    , reviewCharge :: ChargeId
    , reviewCreated :: UTCTime
    , reviewLiveMode :: Bool
    , reviewOpen :: Bool
    , reviewReason :: ReviewReason
    } deriving (Read, Show, Eq, Ord, Data, Typeable)

-- | JSON instance for a `Review`
instance FromJSON Review where
    parseJSON =
      withObject "review" $ \o ->
        Review <$> o .: "id"
               <*> o .: "charge"
               <*> fmap fromSeconds (o .: "created")
               <*> o .: "livemode"
               <*> o .: "open"
               <*> o .: "reason"

------------------------------------------------------------------------------
-- | Id for a `Review`
newtype ReviewId = ReviewId Text
    deriving (Read, Show, Eq, Ord, Data, Typeable)

-- | JSON instance for  a `ReviewId`
instance FromJSON ReviewId where
    parseJSON = withText "review id" (pure . ReviewId)

------------------------------------------------------------------------------
-- | Reason for a `Review`
data ReviewReason
    = ReasonRule
    | ReasonManual
    | ReasonApproved
    | ReasonRefunded
    | ReasonRefundedAsFraud
    | ReasonDisputed
      deriving (Read, Show, Eq, Ord, Data, Typeable)

-- | JSON instance for a `ReviewReason`
instance FromJSON ReviewReason where
    parseJSON (String "rule") = pure ReasonRule
    parseJSON (String "manual") = pure ReasonManual
    parseJSON (String "approved") = pure ReasonApproved
    parseJSON (String "refunded") = pure ReasonRefunded
    parseJSON (String "refunded_as_fraud") = pure ReasonRefundedAsFraud
    parseJSON (String "disputed") = pure ReasonDisputed
    parseJSON _ = mzero

------------------------------------------------------------------------------
-- | type for a `Payout`
data Payout = Payout {
      payoutId             :: PayoutId
    , payoutAmount         :: Int
    , payoutArrivalDate    :: UTCTime
    , payoutCreated        :: UTCTime
    , payoutCurrency       :: Currency
    , payoutDescripiton    :: Text
    , payoutFailureMessage :: Maybe Text
    , payoutLiveMode       :: Bool
    , payoutMetaData       :: MetaData
    } deriving (Read, Show, Eq, Ord, Data, Typeable)

-- | JSON instance for a `Payout`
instance FromJSON Payout where
    parseJSON =
      withObject "payout" $ \o ->
        Payout <$> o .: "id"
               <*> o .: "amount"
               <*> fmap fromSeconds (o .: "arrival_date")
               <*> fmap fromSeconds (o .: "created")
               <*> o .: "currency"
               <*> o .: "description"
               <*> o .:? "failure_message"
               <*> o .: "livemode"
               <*> o .: "metadata"

------------------------------------------------------------------------------
-- | Id for a `Payout`
newtype PayoutId = PayoutId Text
    deriving (Read, Show, Eq, Ord, Data, Typeable)

-- | JSON instance for a `PayoutId`
instance FromJSON PayoutId where
    parseJSON = fmap PayoutId . parseJSON

------------------------------------------------------------------------------
-- | `Caption` type
newtype Caption = Caption Text
    deriving (Read, Show, Eq, Ord, Data, Typeable)

-- | JSON instance for a `Caption`
instance FromJSON Caption where
    parseJSON = fmap Caption . parseJSON

------------------------------------------------------------------------------
-- | Whether a `Product` is active
newtype ProductActive = ProductActive Bool
    deriving (Read, Show, Eq, Ord, Data, Typeable)

-- | JSON instance for a `ProductActive`
instance FromJSON ProductActive where
    parseJSON = fmap ProductActive . parseJSON

------------------------------------------------------------------------------
-- | URL for a `Product`
newtype ProductURL = ProductURL Text
    deriving (Read, Show, Eq, Ord, Data, Typeable)

-- | JSON instance for a `ProductUrl`
instance FromJSON ProductURL where
    parseJSON = fmap ProductURL . parseJSON

------------------------------------------------------------------------------
-- | Attributes for a `Product`
newtype ProductAttributes = ProductAttributes [Text]
    deriving (Read, Show, Eq, Ord, Data, Typeable)

-- | JSON instance for a `ProductAttributes`
instance FromJSON ProductAttributes where
    parseJSON = fmap ProductAttributes . parseJSON

------------------------------------------------------------------------------
-- | type for a `Product`
data Product = Product {
      productId :: ProductId
    , productActive :: ProductActive
    , productAttributes :: ProductAttributes
    , productCaption :: Maybe Caption
    , productCreated :: UTCTime
    , productDescription :: Maybe Description
    , productImages :: [Text]
    , productLiveMode :: Bool
    , productMetaData :: MetaData
    , productName :: ProductName
    , productShippable :: Shippable
    , productUpdated :: UTCTime
    , productURL :: Maybe ProductURL
    } deriving (Read, Show, Eq, Ord, Data, Typeable)

-- | JSON instance for a `Product`
instance FromJSON Product where
    parseJSON =
      withObject "product" $ \o ->
        Product <$> o .: "id"
                <*> o .: "active"
                <*> o .: "attributes"
                <*> o .:? "caption"
                <*> fmap fromSeconds (o .: "created")
                <*> o .:? "description"
                <*> o .: "images"
                <*> o .: "livemode"
                <*> o .: "metadata"
                <*> o .: "name"
                <*> o .: "shippable"
                <*> fmap fromSeconds (o .: "updated")
                <*> o .:? "url"

------------------------------------------------------------------------------
-- | Id for a `Product`
newtype ProductId = ProductId Text
    deriving (Read, Show, Eq, Ord, Data, Typeable)

-- | JSON instance for a `ProductId`
instance FromJSON ProductId where
    parseJSON = fmap ProductId . parseJSON

------------------------------------------------------------------------------
-- | Name for a `Product`
newtype ProductName = ProductName Text
    deriving (Read, Show, Eq, Ord, Data, Typeable)

-- | JSON instance for a `ProductName`
instance FromJSON ProductName where
    parseJSON = fmap ProductName . parseJSON

------------------------------------------------------------------------------
-- | Whether a `Product` is Shippable
newtype Shippable = Shippable Bool
    deriving (Read, Show, Eq, Ord, Data, Typeable)

-- | JSON instance for a `Shippable`
instance FromJSON Shippable where
    parseJSON = fmap Shippable . parseJSON

------------------------------------------------------------------------------
-- | type for a `Sku`
data Sku = Sku {
      skuId         :: SkuId
    , skuActive     :: SkuActive
    , skuAttributes :: SkuAttributes
    , skuCreated    :: UTCTime
    , skuCurrency   :: Currency
    , skuImage      :: Maybe SkuImage
    , skuLiveMode   :: Bool
    , skuMetaData   :: MetaData
    , skuPrice      :: SkuPrice
    , skuProduct    :: ProductId
    , skuUpdated    :: UTCTime
    } deriving (Read, Show, Eq, Ord, Data, Typeable)

-- | JSON instance for a `Sku`
instance FromJSON Sku where
    parseJSON =
      withObject "sku" $ \o ->
        Sku <$> o .: "id"
            <*> o .: "active"
            <*> o .: "attributes"
            <*> fmap fromSeconds (o .: "created")
            <*> o .: "currency"
            <*> o .:? "image"
            <*> o .: "livemode"
            <*> o .: "metadata"
            <*> o .: "price"
            <*> o .: "product"
            <*> fmap fromSeconds (o .: "updated")

------------------------------------------------------------------------------
-- | Id for a `Sku`
newtype SkuId = SkuId Text
    deriving (Read, Show, Eq, Ord, Data, Typeable)

-- | JSON instance for a `SkuId`
instance FromJSON SkuId where
    parseJSON = fmap SkuId . parseJSON

------------------------------------------------------------------------------
-- | Whether a `Sku` is active
newtype SkuActive = SkuActive Bool
    deriving (Read, Show, Eq, Ord, Data, Typeable)

-- | JSON instance for a `SkuActive`
instance FromJSON SkuActive where
    parseJSON = fmap SkuActive . parseJSON

------------------------------------------------------------------------------
-- | Price for a `Sku`
newtype SkuPrice = SkuPrice Int
    deriving (Read, Show, Eq, Ord, Data, Typeable)

-- | JSON instance for a `SkuPrice`
instance FromJSON SkuPrice where
    parseJSON = fmap SkuPrice . parseJSON

------------------------------------------------------------------------------
-- | Image for a `Sku`
newtype SkuImage = SkuImage Text
    deriving (Read, Show, Eq, Ord, Data, Typeable)

-- | JSON instance for a `SkuImage`
instance FromJSON SkuImage where
    parseJSON = fmap SkuImage . parseJSON

------------------------------------------------------------------------------
-- | Attributes for a `Sku`
newtype SkuAttributes = SkuAttributes [ (Text, Text) ]
    deriving (Read, Show, Eq, Ord, Data, Typeable)

-- | JSON instance for a `SkuAttributes`
instance FromJSON SkuAttributes where
    parseJSON j = (SkuAttributes . H.toList) <$> (parseJSON j)

------------------------------------------------------------------------------
-- | transaction type for `BalanceTransaction`
data TransactionType
  = ChargeTxn
  | RefundTxn
  | AdjustmentTxn
  | ApplicationFeeTxn
  | ApplicationFeeRefundTxn
  | TransferTxn
  | TransferCancelTxn
  | TransferFailureTxn
  | PaymentTxn
  | PaymentFailureRefundTxn
  | PaymentRefundTxn
  | TransferRefundTxn
  | PayoutTxn
  | PayoutCancelTxn
  | PayoutFailureTxn
  | ValidationTxn
    deriving (Read, Show, Eq, Ord, Data, Typeable)

instance FromJSON TransactionType where
  parseJSON (String "charge")           = pure ChargeTxn
  parseJSON (String "refund")           = pure RefundTxn
  parseJSON (String "adjustment")       = pure AdjustmentTxn
  parseJSON (String "application_fee")  = pure ApplicationFeeTxn
  parseJSON (String "application_fee_refund") = pure ApplicationFeeRefundTxn
  parseJSON (String "transfer")         = pure TransferTxn
  parseJSON (String "transfer_cancel")  = pure TransferCancelTxn
  parseJSON (String "transfer_failure") = pure TransferFailureTxn
  parseJSON (String "payment")          = pure PaymentTxn
  parseJSON (String "payment_failure_refund") = pure PaymentFailureRefundTxn
  parseJSON (String "payment_refund")   = pure PaymentRefundTxn
  parseJSON (String "transfer_refund")  = pure TransferRefundTxn
  parseJSON (String "payout")           = pure PayoutTxn
  parseJSON (String "payout_cancel")    = pure PayoutCancelTxn
  parseJSON (String "payout_failure")   = pure PayoutFailureTxn
  parseJSON (String "validation")       = pure ValidationTxn
  parseJSON _                           = mzero

instance ToJSON TransactionType where
  toJSON ChargeTxn          = String "charge"
  toJSON RefundTxn          = String "refund"
  toJSON AdjustmentTxn      = String "adjustment"
  toJSON ApplicationFeeTxn  = String "application_fee"
  toJSON ApplicationFeeRefundTxn = String "application_fee_refund"
  toJSON TransferTxn        = String "transfer"
  toJSON TransferCancelTxn  = String "transfer_cancel"
  toJSON TransferFailureTxn = String "transfer_failure"
  toJSON PaymentTxn         = String "payment"
  toJSON PaymentFailureRefundTxn = String "payment_failure_refund"
  toJSON PaymentRefundTxn   = String "payment_refund"
  toJSON TransferRefundTxn  = String "transfer_refund"
  toJSON PayoutTxn          = String "payout"
  toJSON PayoutCancelTxn    = String "payout_cancel"
  toJSON PayoutFailureTxn   = String "payout_failure"
  toJSON ValidationTxn      = String "validation"

------------------------------------------------------------------------------
-- | `Event` Types
data EventType =
    AccountUpdatedEvent
  | AccountApplicationDeauthorizedEvent
  | AccountExternalCreatedEvent
  | AccountExternalDeletedEvent
  | AccountExternalUpdatedEvent
  | ApplicationFeeCreatedEvent
  | ApplicationFeeRefundedEvent
  | BalanceAvailableEvent
  | BitcoinReceiverCreatedEvent
  | BitcoinReceiverFilledEvent
  | BitcoinReceiverUpdatedEvent
  | BitcoinReceiverTransactionCreatedEvent
  | ChargeSucceededEvent
  | ChargeFailedEvent
  | ChargeRefundedEvent
  | ChargeCapturedEvent
  | ChargePendingEvent
  | ChargeUpdatedEvent
  | ChargeDisputeCreatedEvent
  | ChargeDisputeUpdatedEvent
  | ChargeDisputeClosedEvent
  | ChargeDisputeFundsWithdrawnEvent
  | ChargeDisputeFundsReinstatedEvent
  | ChargeRefundUpdatedEvent
  | CustomerCreatedEvent
  | CustomerUpdatedEvent
  | CustomerDeletedEvent
  | CustomerSourceCreatedEvent
  | CustomerSourceUpdatedEvent
  | CustomerSourceDeletedEvent
  | CustomerSubscriptionCreatedEvent
  | CustomerSubscriptionUpdatedEvent
  | CustomerSubscriptionDeletedEvent
  | CustomerSubscriptionTrialWillEndEvent
  | CustomerDiscountCreatedEvent
  | CustomerDiscountUpdatedEvent
  | CustomerDiscountDeletedEvent
  | InvoiceCreatedEvent
  | InvoiceUpdatedEvent
  | InvoicePaymentSucceededEvent
  | InvoicePaymentFailedEvent
  | InvoiceUpcomingEvent
  | InvoiceItemCreatedEvent
  | InvoiceItemUpdatedEvent
  | InvoiceItemDeletedEvent
  | PayoutCanceledEvent
  | PayoutCreatedEvent
  | PayoutFailedEvent
  | PayoutPaidEvent
  | PayoutUpdatedEvent
  | PlanCreatedEvent
  | PlanUpdatedEvent
  | PlanDeletedEvent
  | ProductCreatedEvent
  | ProductDeletedEvent
  | ProductUpdatedEvent
  | CouponCreatedEvent
  | CouponUpdatedEvent
  | CouponDeletedEvent
  | OrderCreatedEvent
  | OrderPaymentFailedEvent
  | OrderPaymentSucceededEvent
  | OrderUpdatedEvent
  | OrderReturnCreatedEvent
  | ReviewClosedEvent
  | ReviewOpenedEvent
  | SkuCreatedEvent
  | SkuDeletedEvent
  | SkuUpdatedEvent
  | SourceCanceledEvent
  | SourceChargeableEvent
  | SourceFailedEvent
  | SourceTransactionCreatedEvent
  | TransferCreatedEvent
  | TransferUpdatedEvent
  | TransferReversedEvent
  | PingEvent
  | UnknownEvent
  deriving (Read, Show, Eq, Ord, Data, Typeable)

------------------------------------------------------------------------------
-- | Event Types JSON Instance
instance FromJSON EventType where
   parseJSON (String "account.updated") = pure AccountUpdatedEvent
   parseJSON (String "account.application.deauthorized") = pure AccountApplicationDeauthorizedEvent
   parseJSON (String "account.external_account.created") = pure AccountExternalCreatedEvent
   parseJSON (String "account.external_account.deleted") = pure AccountExternalDeletedEvent
   parseJSON (String "account.external_account.updated") = pure AccountExternalUpdatedEvent
   parseJSON (String "application_fee.created") = pure ApplicationFeeCreatedEvent
   parseJSON (String "application_fee.refunded") = pure ApplicationFeeRefundedEvent
   parseJSON (String "balance.available") = pure BalanceAvailableEvent
   parseJSON (String "bitcoin.receiver.created") = pure BitcoinReceiverCreatedEvent
   parseJSON (String "bitcoin.receiver.filled") = pure BitcoinReceiverFilledEvent
   parseJSON (String "bitcoin.receiver.updated") = pure BitcoinReceiverUpdatedEvent
   parseJSON (String "bitcoin.receiver.transaction.created") = pure BitcoinReceiverTransactionCreatedEvent
   parseJSON (String "charge.succeeded") = pure ChargeSucceededEvent
   parseJSON (String "chage.failed") = pure ChargeFailedEvent
   parseJSON (String "charge.refunded") = pure ChargeRefundedEvent
   parseJSON (String "charge.captured") = pure ChargeCapturedEvent
   parseJSON (String "charge.updated") = pure ChargeUpdatedEvent
   parseJSON (String "charge.pending") = pure ChargePendingEvent
   parseJSON (String "charge.dispute.created") = pure ChargeDisputeCreatedEvent
   parseJSON (String "charge.dispute.updated") = pure ChargeDisputeUpdatedEvent
   parseJSON (String "charge.dispute.closed") = pure ChargeDisputeClosedEvent
   parseJSON (String "charge.dispute.funds_withdrawn") = pure ChargeDisputeFundsWithdrawnEvent
   parseJSON (String "charge.dispute.funds_reinstated") = pure ChargeDisputeFundsReinstatedEvent
   parseJSON (String "charge.refund.updated") = pure ChargeRefundUpdatedEvent
   parseJSON (String "customer.created") = pure CustomerCreatedEvent
   parseJSON (String "customer.updated") = pure CustomerUpdatedEvent
   parseJSON (String "customer.deleted") = pure CustomerDeletedEvent
   parseJSON (String "customer.source.created") = pure CustomerSourceCreatedEvent
   parseJSON (String "customer.source.updated") = pure CustomerSourceUpdatedEvent
   parseJSON (String "customer.source.deleted") = pure CustomerSourceDeletedEvent
   parseJSON (String "customer.subscription.created") = pure CustomerSubscriptionCreatedEvent
   parseJSON (String "customer.subscription.updated") = pure CustomerSubscriptionUpdatedEvent
   parseJSON (String "customer.subscription.deleted") = pure CustomerSubscriptionDeletedEvent
   parseJSON (String "customer.subscription.trial_will_end") = pure CustomerSubscriptionTrialWillEndEvent
   parseJSON (String "customer.discount.created") = pure CustomerDiscountCreatedEvent
   parseJSON (String "customer.discount.updated") = pure CustomerDiscountUpdatedEvent
   parseJSON (String "invoice.created") = pure InvoiceCreatedEvent
   parseJSON (String "invoice.updated") = pure InvoiceUpdatedEvent
   parseJSON (String "invoice.payment_succeeded") = pure InvoicePaymentSucceededEvent
   parseJSON (String "invoice.payment_failed") = pure InvoicePaymentFailedEvent
   parseJSON (String "invoice.upcoming") = pure InvoiceUpcomingEvent
   parseJSON (String "invoiceitem.created") = pure InvoiceItemCreatedEvent
   parseJSON (String "invoiceitem.updated") = pure InvoiceItemUpdatedEvent
   parseJSON (String "invoiceitem.deleted") = pure InvoiceItemDeletedEvent
   parseJSON (String "payout.canceled") = pure PayoutCanceledEvent
   parseJSON (String "payout.created") = pure PayoutCreatedEvent
   parseJSON (String "payout.failed") = pure PayoutFailedEvent
   parseJSON (String "payout.paid") = pure PayoutPaidEvent
   parseJSON (String "payout.updated") = pure PayoutUpdatedEvent
   parseJSON (String "plan.created") = pure PlanCreatedEvent
   parseJSON (String "plan.updated") = pure PlanUpdatedEvent
   parseJSON (String "plan.deleted") = pure PlanDeletedEvent
   parseJSON (String "product.created") = pure ProductCreatedEvent
   parseJSON (String "product.deleted") = pure ProductDeletedEvent
   parseJSON (String "product.updated") = pure ProductUpdatedEvent
   parseJSON (String "coupon.created") = pure CouponCreatedEvent
   parseJSON (String "coupon.updated") = pure CouponUpdatedEvent
   parseJSON (String "coupon.deleted") = pure CouponDeletedEvent
   parseJSON (String "order.created") = pure OrderCreatedEvent
   parseJSON (String "order.payment_failed") = pure OrderPaymentFailedEvent
   parseJSON (String "order.payment_succeeded") = pure OrderPaymentSucceededEvent
   parseJSON (String "order.updated") = pure OrderUpdatedEvent
   parseJSON (String "order_return.created") = pure OrderReturnCreatedEvent
   parseJSON (String "review.closed") = pure ReviewClosedEvent
   parseJSON (String "review.opened") = pure ReviewOpenedEvent
   parseJSON (String "sku.created") = pure SkuCreatedEvent
   parseJSON (String "sku.deleted") = pure SkuDeletedEvent
   parseJSON (String "sku.updated") = pure SkuUpdatedEvent
   parseJSON (String "source.canceled") = pure SourceCanceledEvent
   parseJSON (String "source.chargeable") = pure SourceChargeableEvent
   parseJSON (String "source.failed") = pure SourceFailedEvent
   parseJSON (String "source.transaction.created") = pure SourceTransactionCreatedEvent
   parseJSON (String "transfer.created") = pure TransferCreatedEvent
   parseJSON (String "transfer.updated") = pure TransferUpdatedEvent
   parseJSON (String "transfer.reversed") = pure TransferReversedEvent
   parseJSON (String "ping") = pure PingEvent
   parseJSON _ = pure UnknownEvent

------------------------------------------------------------------------------
-- | `EventId` of an `Event`
newtype EventId = EventId Text deriving (Read, Show, Eq, Ord, Data, Typeable)

------------------------------------------------------------------------------
-- | `Request` of an `Event`
data Request = Request {
      requestId             :: Maybe Text
    , requestIdempotencyKey :: Maybe Text
} deriving (Read, Show, Eq, Ord, Data, Typeable)

------------------------------------------------------------------------------
-- | Request JSON instance
instance FromJSON Request where
   parseJSON (Object o) =
        Request <$> o .:? "id"
                <*> o .: "idempotency_key"
   parseJSON _  = mzero

------------------------------------------------------------------------------
-- | EventData
data EventData =
    TransferEvent Transfer
  | AccountEvent Account
  | AccountApplicationEvent ConnectApp
  | ApplicationFeeEvent ApplicationFee
  | InvoiceEvent Invoice
  | PayoutEvent Payout
  | PlanEvent Plan
  | CouponEvent Coupon
  | BalanceEvent Balance
  | BitcoinReceiverEvent BitcoinReceiver
  | ChargeEvent Charge
  | RefundEvent Refund
  | DisputeEvent Dispute
  | CustomerEvent Customer
  | SubscriptionEvent Subscription
  | CustomerSourceEvent (Either Card BankAccount)
  | SourceEvent Source
  | OrderEvent Order
  | ProductEvent Product
  | ReviewEvent Review
  | SkuEvent Sku
  | DiscountEvent Discount
  | InvoiceItemEvent InvoiceItem
  | UnknownEventData
  | Ping
  deriving (Read, Show, Eq, Ord, Data, Typeable)

------------------------------------------------------------------------------
-- | `Event` Object
data Event = Event {
      eventId              :: Maybe EventId
    , eventCreated         :: UTCTime
    , eventLiveMode        :: Bool
    , eventType            :: EventType
    , eventData            :: EventData
    , eventObject          :: Text
    , eventPendingWebHooks :: Int
<<<<<<< HEAD
    , eventRequest         :: Maybe Request 
=======
    , eventRequest         :: Maybe EventRequest
>>>>>>> 4a76eb90
} deriving (Read, Show, Eq, Ord, Data, Typeable)

------------------------------------------------------------------------------
-- | request identifier object for an `Event`
data EventRequest = EventRequest {
      eventRequestId :: Text
    , eventRequestIdempotencyKey :: Maybe Text
    } deriving (Read, Show, Eq, Ord, Data, Typeable)

-- | JSON instance for an `EventRequest`
instance FromJSON EventRequest where
    parseJSON =
      withObject "request" $ \o ->
        EventRequest <$> o .: "id"
                     <*> o .: "idempotency_key"

------------------------------------------------------------------------------
-- | JSON Instance for `Event`
instance FromJSON Event where
   parseJSON (Object o) = do
     eventId <- fmap EventId <$> o .:? "id"
     eventCreated <- fromSeconds <$> o .: "created"
     eventLiveMode <- o .: "livemode"
     eventType <- o .: "type"
     String etype <- o .: "type"
     obj <- o .: "data"
     eventData <-
       case etype of
        "account.updated" -> AccountEvent <$> obj .: "object"
        "account.application.deauthorized" -> AccountApplicationEvent <$> obj .: "object"
        "application_fee.created" -> ApplicationFeeEvent <$> obj .: "object"
        "application_fee.refunded" -> ApplicationFeeEvent <$> obj .: "object"
        "balance.available" -> BalanceEvent <$> obj .: "object"
        "bitcoin.receiver.created" -> BitcoinReceiverEvent <$> obj .: "object"
        "bitcoin.receiver.filled" -> BitcoinReceiverEvent <$> obj .: "object"
        "bitcoin.receiver.updated" -> BitcoinReceiverEvent <$> obj .: "object"
        "bitcoin.receiver.transaction.created" -> BitcoinReceiverEvent <$> obj .: "object"
        "charge.succeeded" -> ChargeEvent <$> obj .: "object"
        "charge.failed" -> ChargeEvent <$> obj .: "object"
        "charge.refunded" -> ChargeEvent <$> obj .: "object"
        "charge.captured" -> ChargeEvent <$> obj .: "object"
        "charge.updated" -> ChargeEvent <$> obj .: "object"
        "charge.pending" -> ChargeEvent <$> obj .: "object"
        "charge.dispute.created" -> DisputeEvent <$> obj .: "object"
        "charge.dispute.updated" -> DisputeEvent <$> obj .: "object"
        "charge.dispute.closed" -> DisputeEvent <$> obj .: "object"
        "charge.dispute.funds_withdrawn" -> DisputeEvent <$> obj .: "object"
        "charge.dispute.funds_reinstated" -> DisputeEvent <$> obj .: "object"
        "charge.refund.updated" -> RefundEvent <$> obj .: "object"
        "customer.created" -> CustomerEvent <$> obj .: "object"
        "customer.updated" -> CustomerEvent <$> obj .: "object"
        "customer.deleted" -> CustomerEvent <$> obj .: "object"
        "customer.source.created" -> do
                            rawObj <- obj .: "object"
                            case H.lookup "object" (rawObj :: H.HashMap String Value) of
                              Nothing -> pure UnknownEventData
                              Just (String "card") -> CustomerSourceEvent <$> Left <$> obj .: "object"
                              Just (String "bank_account") -> CustomerSourceEvent <$> Right <$> obj .: "object"
                              Just _ -> pure UnknownEventData
        "customer.source.deleted" -> SourceEvent <$> obj .: "object"
        "customer.source.updated" -> SourceEvent <$> obj .: "object"
        "customer.subscription.created" -> SubscriptionEvent <$> obj .: "object"
        "customer.subscription.updated" -> SubscriptionEvent <$> obj .: "object"
        "customer.subscription.deleted" -> SubscriptionEvent <$> obj .: "object"
        "customer.subscription.trial_will_end" -> SubscriptionEvent <$> obj .: "object"
        "customer.discount.created" -> DiscountEvent <$> obj .: "object"
        "customer.discount.updated" -> DiscountEvent <$> obj .: "object"
        "customer.discount.deleted" -> DiscountEvent <$> obj .: "object"
        "invoice.created" -> InvoiceEvent <$> obj .: "object"
        "invoice.updated" -> InvoiceEvent <$> obj .: "object"
        "invoice.payment_succeeded" -> InvoiceEvent <$> obj .: "object"
        "invoice.payment_failed" -> InvoiceEvent <$> obj .: "object"
        "invoice.upcoming" -> InvoiceEvent <$> obj .: "object"
        "invoiceitem.created" -> InvoiceItemEvent <$> obj .: "object"
        "invoiceitem.updated" -> InvoiceItemEvent <$> obj .: "object"
        "invoiceitem.deleted" -> InvoiceItemEvent <$> obj .: "object"
        "order.created" -> OrderEvent <$> obj .: "object"
        "order.payment_failed" -> OrderEvent <$> obj .: "object"
        "order.payment_succeeded" -> OrderEvent <$> obj .: "object"
        "order.updated" -> OrderEvent <$> obj .: "object"
        "payout.canceled" -> PayoutEvent <$> obj .: "object"
        "payout.created" -> PayoutEvent <$> obj .: "object"
        "payout.failed" -> PayoutEvent <$> obj .: "object"
        "payout.paid" -> PayoutEvent <$> obj .: "object"
        "payout.updated" -> PayoutEvent <$> obj .: "object"
        "plan.created" -> PlanEvent <$> obj .: "object"
        "plan.updated" -> PlanEvent <$> obj .: "object"
        "plan.deleted" -> PlanEvent <$> obj .: "object"
        "product.created" -> ProductEvent <$> obj .: "object"
        "product.deleted" -> ProductEvent <$> obj .: "object"
        "product.updated" -> ProductEvent <$> obj .: "object"
        "review.opened" -> ReviewEvent <$> obj .: "object"
        "review.closed" -> ReviewEvent <$> obj .: "object"
        "sku.created" -> SkuEvent <$> obj .: "object"
        "sku.deleted" -> SkuEvent <$> obj .: "object"
        "sku.updated" -> SkuEvent <$> obj .: "object"
        "coupon.created" -> CouponEvent <$> obj .: "object"
        "coupon.updated" -> CouponEvent <$> obj .: "object"
        "coupon.deleted" -> CouponEvent <$> obj .: "object"
        "source.canceled" -> SourceEvent <$> obj .: "object"
        "source.chargeable" -> SourceEvent <$> obj .: "object"
        "source.failed" -> SourceEvent <$> obj .: "object"
        "transfer.created" -> TransferEvent <$> obj .: "object"
        "transfer.updated" -> TransferEvent <$> obj .: "object"
        "transfer.reversed" -> TransferEvent <$> obj .: "object"
        "ping" -> pure Ping
        _        -> pure UnknownEventData
     eventObject <- o .: "object"
     eventPendingWebHooks <- o .: "pending_webhooks"
     eventRequest <- o .:? "request"
     return Event {..}
   parseJSON _ = mzero

------------------------------------------------------------------------------
-- | Connect Application
data ConnectApp = ConnectApp {
      connectAppId     :: Maybe Text
    , connectAppObject :: Text
    , connectAppName   :: Text
  } deriving (Read, Show, Eq, Ord, Data, Typeable)

------------------------------------------------------------------------------
-- | Connect Application JSON instance
instance FromJSON ConnectApp where
   parseJSON =
     withObject "connect_application" $ \o ->
       ConnectApp <$> o .:? "id"
                  <*> o .: "object"
                  <*> o .: "name"

------------------------------------------------------------------------------
-- | `TokenId` of a `Token`
newtype TokenId = TokenId Text
    deriving (Read, Show, Eq, Ord, Data, Typeable)

------------------------------------------------------------------------------
-- | Type of `Token`
data TokenType = TokenCard
               | TokenBankAccount
                 deriving (Read, Show, Eq, Ord, Data, Typeable)

------------------------------------------------------------------------------
-- | JSON Instance for `TokenType`
instance FromJSON TokenType where
   parseJSON (String "bank_account") = pure TokenBankAccount
   parseJSON (String "card") = pure TokenCard
   parseJSON _ = mzero

------------------------------------------------------------------------------
-- | `Token` Object
data Token a = Token {
      tokenId       :: TokenId
    , tokenLiveMode :: Bool
    , tokenCreated  :: UTCTime
    , tokenUsed     :: Bool
    , tokenObject   :: Text
    , tokenType     :: TokenType
    , tokenData     :: a
} deriving (Read, Show, Eq, Ord, Data, Typeable)

------------------------------------------------------------------------------
-- | JSON Instance for `Token`
instance FromJSON a => FromJSON (Token a) where
   parseJSON =
       withObject "token" $ \o -> do
         tokenId <- TokenId <$> o .: "id"
         Bool tokenLiveMode <- o .: "livemode"
         tokenCreated <- fromSeconds <$> o .: "created"
         Bool tokenUsed <- o .: "used"
         String tokenObject <- o .: "object"
         String typ <- o .: "type"
         tokenType <- pure $ case typ of
                               "card"         -> TokenCard
                               "bank_account" -> TokenBankAccount
                               _ -> error "unspecified type"
         tokenData <-
             case typ of
               "bank_account" -> o .: "bank_account"
               "card"         -> o .: "card"
               _              -> mzero
         return Token {..}

------------------------------------------------------------------------------
-- | Generic handling of Stripe JSON arrays
data StripeList a = StripeList {
      list       :: [a]
    , stripeUrl  :: Text
    , object     :: Text
    , totalCount :: Maybe Int
    , hasMore    :: Bool
    } deriving (Read, Show, Eq, Ord, Data, Typeable)

------------------------------------------------------------------------------
-- | JSON Instance for `StripeList`
instance FromJSON a => FromJSON (StripeList a) where
    parseJSON =
      withObject "stripe_list" $ \o ->
        StripeList <$> o .:  "data"
                   <*> o .:  "url"
                   <*> o .:  "object"
                   <*> o .:? "total_count"
                   <*> o .:? "has_more" .!= False

------------------------------------------------------------------------------
-- | Pagination Option for `StripeList`
newtype Limit = Limit Int
  deriving (Read, Show, Eq, Ord, Data, Typeable)

------------------------------------------------------------------------------
-- | Pagination Option for `StripeList`
newtype StartingAfter a = StartingAfter a
 deriving (Read, Show, Eq, Ord, Data, Typeable)

------------------------------------------------------------------------------
-- | Pagination Option for `StripeList`
newtype EndingBefore a = EndingBefore a
 deriving (Read, Show, Eq, Ord, Data, Typeable)

------------------------------------------------------------------------------
-- | JSON returned from a `Stripe` deletion request
data StripeDeleteResult = StripeDeleteResult {
      deleted   :: Bool
    , deletedId :: Maybe Text
    } deriving (Read, Show, Eq, Ord, Data, Typeable)

------------------------------------------------------------------------------
-- | JSON Instance for `StripeDeleteResult`
instance FromJSON StripeDeleteResult where
   parseJSON (Object o) =
       StripeDeleteResult <$> o .: "deleted"
                          <*> o .:? "id"
   parseJSON _ = mzero

------------------------------------------------------------------------------
-- | Type of MetaData for use on `Stripe` objects
newtype MetaData = MetaData [ (Text,Text) ]
  deriving (Read, Show, Eq, Ord, Data, Typeable)

instance FromJSON MetaData where
  parseJSON j = (MetaData . H.toList) <$> (parseJSON j)

------------------------------------------------------------------------------
-- | Type of Expansion Parameters for use on `Stripe` objects
newtype ExpandParams = ExpandParams { getExpandParams :: [Text] }
  deriving (Read, Show, Eq, Ord, Data, Typeable)

------------------------------------------------------------------------------
-- | Generic ID for use in constructing API Calls
type ID    = Text

------------------------------------------------------------------------------
-- | Generic URL for use in constructing API Calls
type URL   = Text

------------------------------------------------------------------------------
-- | a cardholder's full name
newtype Name  = Name { getName :: Text }
   deriving (Read, Show, Eq, Ord, Data, Typeable)

instance FromJSON Name where
  parseJSON v = Name <$> parseJSON v

------------------------------------------------------------------------------
-- | a plan name
newtype PlanName  = PlanName { getPlanName :: Text }
   deriving (Read, Show, Eq, Ord, Data, Typeable)

instance FromJSON PlanName where
  parseJSON v = PlanName <$> parseJSON v

------------------------------------------------------------------------------
-- | Generic Description for use in constructing API Calls
newtype Description = Description Text
   deriving (Read, Show, Eq, Ord, Data, Typeable)

instance FromJSON Description where
  parseJSON v = Description <$> parseJSON v

------------------------------------------------------------------------------
-- | Generic `Quantity` type to be used with `Customer`,
-- `Subscription` and `InvoiceLineItem` API requests
newtype Quantity = Quantity Int deriving (Read, Show, Eq, Ord, Data, Typeable)

------------------------------------------------------------------------------
-- | Prorate
newtype Prorate = Prorate Bool deriving (Read, Show, Eq, Ord, Data, Typeable)

------------------------------------------------------------------------------
-- | A flag that if set to true will delay the cancellation of the
-- subscription until the end of the current period.
newtype AtPeriodEnd = AtPeriodEnd Bool deriving (Read, Show, Eq, Ord, Data, Typeable)

------------------------------------------------------------------------------
-- | `Email` associated with a `Customer` or `Charge`
newtype Email = Email Text deriving (Read, Show, Eq, Ord, Data, Typeable)

------------------------------------------------------------------------------
-- | `Email` to send receipt to
newtype ReceiptEmail = ReceiptEmail Text deriving (Read, Show, Eq, Ord, Data, Typeable)

------------------------------------------------------------------------------
-- | Stripe supports 138 currencies
data Currency =
    AED -- ^  United Arab Emirates Dirham
  | AFN -- ^  Afghan Afghani
  | ALL -- ^  Albanian Lek
  | AMD -- ^  Armenian Dram
  | ANG -- ^  Netherlands Antillean Gulden
  | AOA -- ^  Angolan Kwanza
  | ARS -- ^  Argentine Peso
  | AUD -- ^  Australian Dollar
  | AWG -- ^  Aruban Florin
  | AZN -- ^  Azerbaijani Manat
  | BAM -- ^  Bosnia & Herzegovina Convertible Mark
  | BBD -- ^  Barbadian Dollar
  | BDT -- ^  Bangladeshi Taka
  | BGN -- ^  Bulgarian Lev
  | BIF -- ^  Burundian Franc
  | BMD -- ^  Bermudian Dollar
  | BND -- ^  Brunei Dollar
  | BOB -- ^  Bolivian Boliviano
  | BRL -- ^  Brazilian Real
  | BSD -- ^  Bahamian Dollar
  | BWP -- ^  Botswana Pula
  | BZD -- ^  Belize Dollar
  | CAD -- ^  Canadian Dollar
  | CDF -- ^  Congolese Franc
  | CHF -- ^  Swiss Franc
  | CLP -- ^  Chilean Peso
  | CNY -- ^  Chinese Renminbi Yuan
  | COP -- ^  Colombian Peso
  | CRC -- ^  Costa Rican Colón
  | CVE -- ^  Cape Verdean Escudo
  | CZK -- ^  Czech Koruna
  | DJF -- ^  Djiboutian Franc
  | DKK -- ^  Danish Krone
  | DOP -- ^  Dominican Peso
  | DZD -- ^  Algerian Dinar
  | EEK -- ^  Estonian Kroon
  | EGP -- ^  Egyptian Pound
  | ETB -- ^  Ethiopian Birr
  | EUR -- ^  Euro
  | FJD -- ^  Fijian Dollar
  | FKP -- ^  Falkland Islands Pound
  | GBP -- ^  British Pound
  | GEL -- ^  Georgian Lari
  | GIP -- ^  Gibraltar Pound
  | GMD -- ^  Gambian Dalasi
  | GNF -- ^  Guinean Franc
  | GTQ -- ^  Guatemalan Quetzal
  | GYD -- ^  Guyanese Dollar
  | HKD -- ^  Hong Kong Dollar
  | HNL -- ^  Honduran Lempira
  | HRK -- ^  Croatian Kuna
  | HTG -- ^  Haitian Gourde
  | HUF -- ^  Hungarian Forint
  | IDR -- ^  Indonesian Rupiah
  | ILS -- ^  Israeli New Sheqel
  | INR -- ^  Indian Rupee
  | ISK -- ^  Icelandic Króna
  | JMD -- ^  Jamaican Dollar
  | JPY -- ^  Japanese Yen
  | KES -- ^  Kenyan Shilling
  | KGS -- ^  Kyrgyzstani Som
  | KHR -- ^  Cambodian Riel
  | KMF -- ^  Comorian Franc
  | KRW -- ^  South Korean Won
  | KYD -- ^  Cayman Islands Dollar
  | KZT -- ^  Kazakhstani Tenge
  | LAK -- ^  Lao Kip
  | LBP -- ^  Lebanese Pound
  | LKR -- ^  Sri Lankan Rupee
  | LRD -- ^  Liberian Dollar
  | LSL -- ^  Lesotho Loti
  | LTL -- ^  Lithuanian Litas
  | LVL -- ^  Latvian Lats
  | MAD -- ^  Moroccan Dirham
  | MDL -- ^  Moldovan Leu
  | MGA -- ^  Malagasy Ariary
  | MKD -- ^  Macedonian Denar
  | MNT -- ^  Mongolian Tögrög
  | MOP -- ^  Macanese Pataca
  | MRO -- ^  Mauritanian Ouguiya
  | MUR -- ^  Mauritian Rupee
  | MVR -- ^  Maldivian Rufiyaa
  | MWK -- ^  Malawian Kwacha
  | MXN -- ^  Mexican Peso
  | MYR -- ^  Malaysian Ringgit
  | MZN -- ^  Mozambican Metical
  | NAD -- ^  Namibian Dollar
  | NGN -- ^  Nigerian Naira
  | NIO -- ^  Nicaraguan Córdoba
  | NOK -- ^  Norwegian Krone
  | NPR -- ^  Nepalese Rupee
  | NZD -- ^  New Zealand Dollar
  | PAB -- ^  Panamanian Balboa
  | PEN -- ^  Peruvian Nuevo Sol
  | PGK -- ^  Papua New Guinean Kina
  | PHP -- ^  Philippine Peso
  | PKR -- ^  Pakistani Rupee
  | PLN -- ^  Polish Złoty
  | PYG -- ^  Paraguayan Guaraní
  | QAR -- ^  Qatari Riyal
  | RON -- ^  Romanian Leu
  | RSD -- ^  Serbian Dinar
  | RUB -- ^  Russian Ruble
  | RWF -- ^  Rwandan Franc
  | SAR -- ^  Saudi Riyal
  | SBD -- ^  Solomon Islands Dollar
  | SCR -- ^  Seychellois Rupee
  | SEK -- ^  Swedish Krona
  | SGD -- ^  Singapore Dollar
  | SHP -- ^  Saint Helenian Pound
  | SLL -- ^  Sierra Leonean Leone
  | SOS -- ^  Somali Shilling
  | SRD -- ^  Surinamese Dollar
  | STD -- ^  São Tomé and Príncipe Dobra
  | SVC -- ^  Salvadoran Colón
  | SZL -- ^  Swazi Lilangeni
  | THB -- ^  Thai Baht
  | TJS -- ^  Tajikistani Somoni
  | TOP -- ^  Tongan Paʻanga
  | TRY -- ^  Turkish Lira
  | TTD -- ^  Trinidad and Tobago Dollar
  | TWD -- ^  New Taiwan Dollar
  | TZS -- ^  Tanzanian Shilling
  | UAH -- ^  Ukrainian Hryvnia
  | UGX -- ^  Ugandan Shilling
  | USD -- ^  United States Dollar
  | UYU -- ^  Uruguayan Peso
  | UZS -- ^  Uzbekistani Som
  | VND -- ^  Vietnamese Đồng
  | VUV -- ^  Vanuatu Vatu
  | WST -- ^  Samoan Tala
  | XAF -- ^  Central African Cfa Franc
  | XCD -- ^  East Caribbean Dollar
  | XOF -- ^  West African Cfa Franc
  | XPF -- ^  Cfp Franc
  | YER -- ^  Yemeni Rial
  | ZAR -- ^  South African Rand
  | ZMW -- ^  Zambian Kwacha
  | UnknownCurrency -- ^  Unknown Currency
    deriving (Read, Show, Eq, Ord, Data, Typeable)

------------------------------------------------------------------------------
-- | `Currency` JSON instances
instance FromJSON Currency where
   parseJSON (String "aed") = pure AED
   parseJSON (String "afn") = pure AFN
   parseJSON (String "all") = pure ALL
   parseJSON (String "amd") = pure AMD
   parseJSON (String "ang") = pure ANG
   parseJSON (String "aoa") = pure AOA
   parseJSON (String "ars") = pure ARS
   parseJSON (String "aud") = pure AUD
   parseJSON (String "awg") = pure AWG
   parseJSON (String "azn") = pure AZN
   parseJSON (String "bam") = pure BAM
   parseJSON (String "bbd") = pure BBD
   parseJSON (String "bdt") = pure BDT
   parseJSON (String "bgn") = pure BGN
   parseJSON (String "bif") = pure BIF
   parseJSON (String "bmd") = pure BMD
   parseJSON (String "bnd") = pure BND
   parseJSON (String "bob") = pure BOB
   parseJSON (String "brl") = pure BRL
   parseJSON (String "bsd") = pure BSD
   parseJSON (String "bwp") = pure BWP
   parseJSON (String "bzd") = pure BZD
   parseJSON (String "cad") = pure CAD
   parseJSON (String "cdf") = pure CDF
   parseJSON (String "chf") = pure CHF
   parseJSON (String "clp") = pure CLP
   parseJSON (String "cny") = pure CNY
   parseJSON (String "cop") = pure COP
   parseJSON (String "crc") = pure CRC
   parseJSON (String "cve") = pure CVE
   parseJSON (String "czk") = pure CZK
   parseJSON (String "djf") = pure DJF
   parseJSON (String "dkk") = pure DKK
   parseJSON (String "dop") = pure DOP
   parseJSON (String "dzd") = pure DZD
   parseJSON (String "eek") = pure EEK
   parseJSON (String "egp") = pure EGP
   parseJSON (String "etb") = pure ETB
   parseJSON (String "eur") = pure EUR
   parseJSON (String "fjd") = pure FJD
   parseJSON (String "fkp") = pure FKP
   parseJSON (String "gbp") = pure GBP
   parseJSON (String "gel") = pure GEL
   parseJSON (String "gip") = pure GIP
   parseJSON (String "gmd") = pure GMD
   parseJSON (String "gnf") = pure GNF
   parseJSON (String "gtq") = pure GTQ
   parseJSON (String "gyd") = pure GYD
   parseJSON (String "hkd") = pure HKD
   parseJSON (String "hnl") = pure HNL
   parseJSON (String "hrk") = pure HRK
   parseJSON (String "htg") = pure HTG
   parseJSON (String "huf") = pure HUF
   parseJSON (String "idr") = pure IDR
   parseJSON (String "ils") = pure ILS
   parseJSON (String "inr") = pure INR
   parseJSON (String "isk") = pure ISK
   parseJSON (String "jmd") = pure JMD
   parseJSON (String "jpy") = pure JPY
   parseJSON (String "kes") = pure KES
   parseJSON (String "kgs") = pure KGS
   parseJSON (String "khr") = pure KHR
   parseJSON (String "kmf") = pure KMF
   parseJSON (String "krw") = pure KRW
   parseJSON (String "kyd") = pure KYD
   parseJSON (String "kzt") = pure KZT
   parseJSON (String "lak") = pure LAK
   parseJSON (String "lbp") = pure LBP
   parseJSON (String "lkr") = pure LKR
   parseJSON (String "lrd") = pure LRD
   parseJSON (String "lsl") = pure LSL
   parseJSON (String "ltl") = pure LTL
   parseJSON (String "lvl") = pure LVL
   parseJSON (String "mad") = pure MAD
   parseJSON (String "mdl") = pure MDL
   parseJSON (String "mga") = pure MGA
   parseJSON (String "mkd") = pure MKD
   parseJSON (String "mnt") = pure MNT
   parseJSON (String "mop") = pure MOP
   parseJSON (String "mro") = pure MRO
   parseJSON (String "mur") = pure MUR
   parseJSON (String "mvr") = pure MVR
   parseJSON (String "mwk") = pure MWK
   parseJSON (String "mxn") = pure MXN
   parseJSON (String "myr") = pure MYR
   parseJSON (String "mzn") = pure MZN
   parseJSON (String "nad") = pure NAD
   parseJSON (String "ngn") = pure NGN
   parseJSON (String "nio") = pure NIO
   parseJSON (String "nok") = pure NOK
   parseJSON (String "npr") = pure NPR
   parseJSON (String "nzd") = pure NZD
   parseJSON (String "pab") = pure PAB
   parseJSON (String "pen") = pure PEN
   parseJSON (String "pgk") = pure PGK
   parseJSON (String "php") = pure PHP
   parseJSON (String "pkr") = pure PKR
   parseJSON (String "pln") = pure PLN
   parseJSON (String "pyg") = pure PYG
   parseJSON (String "qar") = pure QAR
   parseJSON (String "ron") = pure RON
   parseJSON (String "rsd") = pure RSD
   parseJSON (String "rub") = pure RUB
   parseJSON (String "rwf") = pure RWF
   parseJSON (String "sar") = pure SAR
   parseJSON (String "sbd") = pure SBD
   parseJSON (String "scr") = pure SCR
   parseJSON (String "sek") = pure SEK
   parseJSON (String "sgd") = pure SGD
   parseJSON (String "shp") = pure SHP
   parseJSON (String "sll") = pure SLL
   parseJSON (String "sos") = pure SOS
   parseJSON (String "srd") = pure SRD
   parseJSON (String "std") = pure STD
   parseJSON (String "svc") = pure SVC
   parseJSON (String "szl") = pure SZL
   parseJSON (String "thb") = pure THB
   parseJSON (String "tjs") = pure TJS
   parseJSON (String "top") = pure TOP
   parseJSON (String "try") = pure TRY
   parseJSON (String "ttd") = pure TTD
   parseJSON (String "twd") = pure TWD
   parseJSON (String "tzs") = pure TZS
   parseJSON (String "uah") = pure UAH
   parseJSON (String "ugx") = pure UGX
   parseJSON (String "usd") = pure USD
   parseJSON (String "uyu") = pure UYU
   parseJSON (String "uzs") = pure UZS
   parseJSON (String "vnd") = pure VND
   parseJSON (String "vuv") = pure VUV
   parseJSON (String "wst") = pure WST
   parseJSON (String "xaf") = pure XAF
   parseJSON (String "xcd") = pure XCD
   parseJSON (String "xof") = pure XOF
   parseJSON (String "xpf") = pure XPF
   parseJSON (String "yer") = pure YER
   parseJSON (String "zar") = pure ZAR
   parseJSON (String "zmw") = pure ZMW
   parseJSON _ = pure UnknownCurrency

------------------------------------------------------------------------------
-- | BTC ReceiverObject
data BitcoinReceiver = BitcoinReceiver {
       btcId                    :: BitcoinReceiverId
    ,  btcObject                :: Text
    ,  btcCreated               :: UTCTime
    ,  btcLiveMode              :: Bool
    ,  btcActive                :: Bool
    ,  btcAmount                :: Integer
    ,  btcAmountReceived        :: Integer
    ,  btcBitcoinAmount         :: Integer
    ,  btcBitcoinAmountReceived :: Integer
    ,  btcBitcoinUri            :: Text
    ,  btcCurrency              :: Currency
    ,  btcFilled                :: Bool
    ,  btcInboundAddress        :: Text
    ,  btcUncapturedFunds       :: Bool
    ,  btcDescription           :: Maybe Text
    ,  btcEmail                 :: Text
    ,  btcMetadata              :: MetaData
    ,  btcRefundAddress         :: Maybe Text
    ,  btcTransactions          :: Maybe Transactions
    ,  btcPayment               :: Maybe PaymentId
    ,  btcCustomer              :: Maybe CustomerId
    } deriving (Read, Show, Eq, Ord, Data, Typeable)

------------------------------------------------------------------------------
-- | FromJSON for `BitcoinReceiver`
instance FromJSON BitcoinReceiver where
   parseJSON =
     withObject "bitcoin_receiver" $ \o ->
       BitcoinReceiver <$> (BitcoinReceiverId <$> o .: "id")
                       <*> o .: "object"
                       <*> (fromSeconds <$> o .: "created")
                       <*> o .: "livemode"
                       <*> o .: "active"
                       <*> o .: "amount"
                       <*> o .: "amount_received"
                       <*> o .: "bitcoin_amount"
                       <*> o .: "bitcoin_amount_received"
                       <*> o .: "bitcoin_uri"
                       <*> o .: "currency"
                       <*> o .: "filled"
                       <*> o .: "inbound_address"
                       <*> o .: "uncaptured_funds"
                       <*> o .:? "description"
                       <*> o .: "email"
                       <*> o .: "metadata"
                       <*> o .:? "refund_address"
                       <*> o .:? "transactions"
                       <*> (fmap PaymentId <$> o .:? "payment")
                       <*> (fmap CustomerId <$> o .:? "customer")

------------------------------------------------------------------------------
-- | Bitcoin Transactions
data Transactions = Transactions {
      transactionsObject     :: Text
    , transactionsTotalCount :: Integer
    , transactionsHasMore    :: Bool
    , transactionsURL        :: Text
    , transactions           :: [BitcoinTransaction]
    } deriving (Read, Show, Eq, Ord, Data, Typeable)

------------------------------------------------------------------------------
-- | Bitcoin Transactions data
instance FromJSON Transactions where
   parseJSON =
     withObject "transactions" $ \o ->
       Transactions <$> o .: "object"
                    <*> o .: "total_count"
                    <*> o .: "has_more"
                    <*> o .: "url"
                    <*> o .: "data"

------------------------------------------------------------------------------
-- | Bitcoin Transaction
data BitcoinTransaction = BitcoinTransaction {
         btcTransactionId            :: BitcoinTransactionId
       , btcTransactionObject        :: Text
       , btcTransactionCreated       :: UTCTime
       , btcTransactionAmount        :: Integer
       , btcTransactionBitcoinAmount :: Integer
       , btcTransactionCurrency      :: Currency
       , btcTransactionReceiver      :: BitcoinReceiverId
    } deriving (Read, Show, Eq, Ord, Data, Typeable)

------------------------------------------------------------------------------
-- | FromJSON BitcoinTransaction
instance FromJSON BitcoinTransaction where
   parseJSON =
     withObject "bitcoin_transaction" $ \o ->
       BitcoinTransaction <$> o .: "id"
                          <*> o .: "object"
                          <*> (fromSeconds <$> o .: "created")
                          <*> o .: "amount"
                          <*> o .: "bitcoin_amount"
                          <*> o .: "currency"
                          <*> o .: "receiver"

------------------------------------------------------------------------------
-- | BitcoinTransactionId
newtype BitcoinTransactionId = BitcoinTransactionId Text
    deriving (Read, Show, Eq, Ord, Data, Typeable)

------------------------------------------------------------------------------
-- | FromJSON BitcoinTransactionId
instance FromJSON BitcoinTransactionId where
    parseJSON = withText "bitcoin transaction id" (pure . BitcoinTransactionId)

------------------------------------------------------------------------------
-- | BTC ReceiverId
newtype BitcoinReceiverId = BitcoinReceiverId Text
    deriving (Read, Show, Eq, Ord, Data, Typeable)

------------------------------------------------------------------------------
-- | FromJSON for BitcoinReceiverId
instance FromJSON BitcoinReceiverId where
    parseJSON = withText "bitcoin receiver id" (pure . BitcoinReceiverId)

------------------------------------------------------------------------------
-- | BTC PaymentId
newtype PaymentId = PaymentId Text
    deriving (Read, Show, Eq, Ord, Data, Typeable)

------------------------------------------------------------------------------
-- | FromJSON for PaymentId
instance FromJSON PaymentId where
    parseJSON = withText "payment id" (pure . PaymentId)

------------------------------------------------------------------------------
-- | Show an amount accounting for zero currencies
--
-- https:\/\/support.stripe.com\/questions\/which-zero-decimal-currencies-does-stripe-support
showAmount
  :: Currency -- ^ `Currency`
  -> Int      -- ^ `Amount`
  -> String
showAmount cur amt =
  case cur of
   USD -> "$" ++ show2places (currencyDivisor cur amt)
   _   -> show2places (currencyDivisor cur amt) ++ " " ++ show cur
  where
    show2places v = showFFloat (Just 2) v ""

------------------------------------------------------------------------------
-- currency division funtion accounting for zero currencies
--
-- https:\/\/support.stripe.com\/questions\/which-zero-decimal-currencies-does-stripe-support
currencyDivisor
    :: Currency -- ^ `Currency`
    -> (Int -> Float) -- ^ function to convert amount to a float
currencyDivisor cur =
  case cur of
    BIF -> zeroCurrency
    CLP -> zeroCurrency
    DJF -> zeroCurrency
    GNF -> zeroCurrency
    JPY -> zeroCurrency
    KMF -> zeroCurrency
    KRW -> zeroCurrency
    MGA -> zeroCurrency
    PYG -> zeroCurrency
    RWF -> zeroCurrency
    VND -> zeroCurrency
    VUV -> zeroCurrency
    XAF -> zeroCurrency
    XOF -> zeroCurrency
    XPF -> zeroCurrency
    EUR -> hundred
    USD -> hundred
    _   -> error $ "please submit a patch to currencyDivisor for this currency: " ++ show cur
  where
    zeroCurrency = fromIntegral
    hundred v    = fromRat $ (fromIntegral v) % (100 :: Integer)<|MERGE_RESOLUTION|>--- conflicted
+++ resolved
@@ -279,11 +279,7 @@
     , customerSubscriptions  :: StripeList Subscription
     , customerDiscount       :: Maybe Discount
     , customerAccountBalance :: Int
-<<<<<<< HEAD
-    , customerCards          :: Maybe (StripeList Card)
-=======
     , customerSources        :: StripeList Source
->>>>>>> 4a76eb90
     , customerCurrency       :: Maybe Currency
     , customerDefaultSource  :: Maybe (Expandable CardId)
     , customerMetaData       :: MetaData
@@ -295,31 +291,6 @@
 ------------------------------------------------------------------------------
 -- | JSON Instance for `Customer`
 instance FromJSON Customer where
-<<<<<<< HEAD
-    parseJSON (Object o)
-        = (Customer
-           <$> o .: "object"
-           <*> (fromSeconds <$> o .: "created")
-           <*> (CustomerId <$> o .: "id")
-           <*> o .: "livemode"
-           <*> o .:? "description"
-           <*> (fmap Email <$> o .:? "email")
-           <*> o .: "delinquent"
-           <*> o .: "subscriptions"
-           <*> o .:? "discount"
-           <*> o .: "account_balance"
-           <*> o .:? "cards"
-           <*> o .:? "currency"
-           <*> o .:? "default_card"
-           <*> o .: "metadata"
-           <|> DeletedCustomer
-           <$> o .: "deleted"
-           <*> (CustomerId <$> o .: "id"))
-           <|> DeletedCustomer
-           <$> o .:? "deleted"
-           <*> (CustomerId <$> o .: "id")
-    parseJSON _ = mzero
-=======
     parseJSON =
       withObject "customer" $ \o ->
         (Customer
@@ -343,7 +314,6 @@
          <|> DeletedCustomer
          <$> o .:? "deleted"
          <*> (CustomerId <$> o .: "id")
->>>>>>> 4a76eb90
 
 ------------------------------------------------------------------------------
 -- | AccountBalance for a `Customer`
@@ -2508,11 +2478,7 @@
     , eventData            :: EventData
     , eventObject          :: Text
     , eventPendingWebHooks :: Int
-<<<<<<< HEAD
-    , eventRequest         :: Maybe Request 
-=======
     , eventRequest         :: Maybe EventRequest
->>>>>>> 4a76eb90
 } deriving (Read, Show, Eq, Ord, Data, Typeable)
 
 ------------------------------------------------------------------------------
