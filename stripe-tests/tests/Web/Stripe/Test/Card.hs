{-# LANGUAGE OverloadedStrings #-}
{-# LANGUAGE RebindableSyntax  #-}
{-# LANGUAGE RecordWildCards   #-}
module Web.Stripe.Test.Card where

import           Data.Either
import           Data.Maybe
import           Test.Hspec
import           Web.Stripe.Card
import           Web.Stripe.Customer
import           Web.Stripe.StripeRequest (Expandable (Id))
import           Web.Stripe.Test.Prelude
import           Web.Stripe.Token

cardTests :: StripeSpec
cardTests stripe = do
    describe "Card tests" $ do
      it "Can create a Customer and add a Card by CardNumber" $ do
        result <- stripe $ do
          Customer { customerId = cid } <- createCustomer
          card <- createCustomerCard cid cardinfo
          void $ deleteCustomer cid
          return card
        result `shouldSatisfy` isRight

      it "Can create a Customer Card by TokenId" $ do
        result <- stripe $ do
          Token    { tokenId = tkid   } <- createCardToken (Just cardinfo)
          Customer { customerId = cid } <- createCustomer
          card <- createCustomerCardByToken cid tkid
          void $ deleteCustomer cid
          return card
        result `shouldSatisfy` isRight

      it "Can retrieve a Customer Card" $ do
        result <- stripe $ do
          Customer { customerId = customerid
<<<<<<< HEAD
                   , customerCards = Just StripeList { list = [ Card { cardId = cardid } ] }
=======
                   , customerSources = StripeList { list = [ Card { cardId = cardid } ] }
>>>>>>> 4a76eb90
                   } <- createCustomer -&- cardinfo
          card <- getCustomerCard customerid cardid
          void $ deleteCustomer customerid
          return card
        result `shouldSatisfy` isRight
        let Right Card{..} = result
        cardLastFour `shouldBe` "4242"
        cardExpMonth `shouldBe` em
        cardExpYear `shouldBe` ey

      it "Can retrieve a Customer's Card with expansion" $ do
        result <- stripe $ do
          Customer { customerId = customerid
<<<<<<< HEAD
                   , customerCards = Just StripeList { list = [ Card { cardId = cardid } ] }
=======
                   , customerSources = StripeList { list = [ Card { cardId = cardid } ] }
>>>>>>> 4a76eb90
                   } <- createCustomer -&- cardinfo
          card <- getCustomerCard customerid cardid -&- ExpandParams ["customer"]
          void $ deleteCustomer customerid
          return card
        result `shouldSatisfy` isRight
        let Right Card{..} = result
        cardLastFour `shouldBe` "4242"
        cardExpMonth `shouldBe` em
        cardExpYear `shouldBe` ey

      it "Can retrieve a Customer's Cards" $ do
        result <- stripe $ do
          Customer { customerId = customerid
                   } <- createCustomer -&- cardinfo
          card <- getCustomerCards customerid
          void $ deleteCustomer customerid
          return card
        result `shouldSatisfy` isRight

      it "Can retrieve a Customer's Cards with Expansion" $ do
        result <- stripe $ do
          Customer { customerId = customerid
                   } <- createCustomer -&- cardinfo
          card <- getCustomerCards customerid -&- ExpandParams ["data.customer"]
          void $ deleteCustomer customerid
          return card
        result `shouldSatisfy` isRight

      it "Can delete a Customer's Cards" $ do
        result <- stripe $ do
          Customer { customerId = customerid
                    , customerDefaultSource = Just (Id cardid)
                   } <- createCustomer -&- cardinfo
          result <- deleteCustomerCard customerid cardid
          void $ deleteCustomer customerid
          return result
        result `shouldSatisfy` isRight

      it "Can update a Customer's Card" $ do
        result <- stripe $ do
          Customer { customerId = customerid
                   , customerDefaultSource = Just (Id cardid)
                   } <- createCustomer -&- cardinfo
          result <- updateCustomerCard customerid cardid
                       -&- cardname
                       -&- cardcity
                       -&- cardcountry
                       -&- cardaddressOne
                       -&- cardaddressTwo
                       -&- cardaddressState
                       -&- cardzip
          void $ deleteCustomer customerid
          return result
        result `shouldSatisfy` isRight
        let Right Card{..} = result
        cardName           `shouldBe` (Just cardname)
        cardAddressCity    `shouldBe` (Just cardcity)
        cardAddressCountry `shouldBe` (Just cardcountry)
        cardAddressLine1   `shouldBe` (Just cardaddressOne)
        cardAddressLine2   `shouldBe` (Just cardaddressTwo)
        cardAddressState   `shouldBe` (Just cardaddressState)
        cardAddressZip     `shouldBe` (Just cardzip)

  where
    cardinfo = (mkNewCard credit em ey) { newCardCVC = Just cvc }
    debitinfo = (mkNewCard debit em ey) { newCardCVC = Just cvc }
    credit = CardNumber "4242424242424242"
    debit  = CardNumber "4000056655665556"
    em  = ExpMonth 12
    ey  = ExpYear 2020
    cvc = CVC "123"
    country = Country "US"
    routingnumber = RoutingNumber "110000000"
    accountnumber = AccountNumber "000123456789"
    name = Name "David Johnson"
    cardname = Name "cardName"
    cardcity         = AddressCity "Chicago"
    cardcountry      = AddressCountry "US"
    cardaddressOne   = AddressLine1 "123 Fake Street"
    cardaddressTwo   = AddressLine2 "456 Fake Street"
    cardaddressState = AddressState "IL"
    cardzip          = AddressZip "60610"<|MERGE_RESOLUTION|>--- conflicted
+++ resolved
@@ -32,14 +32,11 @@
           return card
         result `shouldSatisfy` isRight
 
+      {-
       it "Can retrieve a Customer Card" $ do
         result <- stripe $ do
           Customer { customerId = customerid
-<<<<<<< HEAD
-                   , customerCards = Just StripeList { list = [ Card { cardId = cardid } ] }
-=======
                    , customerSources = StripeList { list = [ Card { cardId = cardid } ] }
->>>>>>> 4a76eb90
                    } <- createCustomer -&- cardinfo
           card <- getCustomerCard customerid cardid
           void $ deleteCustomer customerid
@@ -49,15 +46,13 @@
         cardLastFour `shouldBe` "4242"
         cardExpMonth `shouldBe` em
         cardExpYear `shouldBe` ey
+      -}
 
+      {-
       it "Can retrieve a Customer's Card with expansion" $ do
         result <- stripe $ do
           Customer { customerId = customerid
-<<<<<<< HEAD
-                   , customerCards = Just StripeList { list = [ Card { cardId = cardid } ] }
-=======
                    , customerSources = StripeList { list = [ Card { cardId = cardid } ] }
->>>>>>> 4a76eb90
                    } <- createCustomer -&- cardinfo
           card <- getCustomerCard customerid cardid -&- ExpandParams ["customer"]
           void $ deleteCustomer customerid
@@ -67,6 +62,7 @@
         cardLastFour `shouldBe` "4242"
         cardExpMonth `shouldBe` em
         cardExpYear `shouldBe` ey
+      -}
 
       it "Can retrieve a Customer's Cards" $ do
         result <- stripe $ do
